--- conflicted
+++ resolved
@@ -1,4 +1,3 @@
-<<<<<<< HEAD
 from collections import namedtuple
 
 import warnings
@@ -1028,1036 +1027,4 @@
 
     def test_bad(self):
         res = misc.processAndersonDarlingResults(self.bad)
-        nt.assert_equal(res, self.known_bad)
-=======
-from collections import namedtuple
-
-import warnings
-import random
-import sys
-import os
-from six import StringIO
-import datetime
-
-import nose.tools as nt
-import numpy as np
-import numpy.testing as nptest
-
-from wqio import testing
-usetex = False #testing.compare_versions(utility='latex')
-
-import matplotlib
-matplotlib.rcParams['text.usetex'] = usetex
-import matplotlib.pyplot as plt
-
-from scipy import stats
-import pandas
-import statsmodels.api as sm
-
-from wqio.utils import misc
-
-
-testcsv = StringIO("""\
-Date,A,B,C,D
-X,1,2,3,4
-Y,5,6,7,8
-Z,9,0,1,2
-""")
-
-
-@nt.nottest
-class Dataset(object):
-    def __init__(self, inflow, outflow):
-        self.inflow = Location(inflow)
-        self.outflow = Location(outflow)
-
-
-@nt.nottest
-class Location(object):
-    def __init__(self, data):
-        self.data = data
-        self.stats = Summary(data)
-
-
-@nt.nottest
-class Summary(object):
-    def __init__(self, data):
-        self.N = len(data)
-        self.max = max(data)
-        self.min = min(data)
-        self.nonething = None
-
-
-class test_addSecondColumnLevel(object):
-    def setup(self):
-        self.testcsv = StringIO("""\
-Date,A,B,C,D
-X,1,2,3,4
-Y,5,6,7,8
-Z,9,0,1,2
-        """)
-        self.data = pandas.read_csv(self.testcsv, index_col=['Date'])
-        self.known = pandas.MultiIndex.from_tuples([(u'test', u'A'), (u'test', u'B'),
-                                                    (u'test', u'C'), (u'test', u'D')])
-
-    def test_normal(self):
-        newdata = misc.addSecondColumnLevel('test', 'testlevel', self.data)
-        nt.assert_list_equal(self.known.tolist(), newdata.columns.tolist())
-
-    @nptest.raises(ValueError)
-    def test_error(self):
-        newdata1 = misc.addSecondColumnLevel('test1', 'testlevel1', self.data)
-        newdata2 = misc.addSecondColumnLevel('test2', 'testlevel2', newdata1)
-
-
-class base_sigfigsMixin(object):
-    def teardown(self):
-        pass
-
-    def test_baseline(self):
-        nt.assert_equal(misc.sigFigs(self.x, 3), self.known_3)
-        nt.assert_equal(misc.sigFigs(self.x, 4), self.known_4)
-
-    def test_trailing_zeros(self):
-        nt.assert_equal(misc.sigFigs(self.x, 8), self.known_8)
-
-    @nptest.raises(ValueError)
-    def test_sigFigs_zero_n(self):
-        misc.sigFigs(self.x, 0)
-
-    @nptest.raises(ValueError)
-    def test_sigFigs_negative_n(self):
-        misc.sigFigs(self.x, -1)
-
-    def test_exp_notex(self):
-        nt.assert_equal(
-            misc.sigFigs(self.x * self.factor, 3, tex=False),
-            self.known_exp3
-        )
-
-    def test_exp_tex(self):
-        nt.assert_equal(
-            misc.sigFigs(self.x * self.factor, 3, tex=True),
-            self.known_exp3_tex
-        )
-
-    def test_forceint(self):
-        nt.assert_equal(
-            misc.sigFigs(self.x, 3, forceint=True),
-            self.known_int
-        )
-
-    def test__sig_figs_helper(self):
-        nt.assert_equal(misc._sig_figs(self.x), self.known_3)
-
-
-class test_sigfig_gt1(base_sigfigsMixin):
-    def setup(self):
-        self.x = 1234.56
-        self.known_3 = '1,230'
-        self.known_4 = '1,235'
-        self.known_8 = '1,234.5600'
-        self.known_exp3 = '1.23e+08'
-        self.known_exp3_tex = r'$1.23 \times 10 ^ {8}$'
-        self.known_int = '1,235'
-        self.factor = 10**5
-
-
-class test_sigfig_lt1(base_sigfigsMixin):
-    def setup(self):
-        self.x = 0.123456
-        self.known_3 = '0.123'
-        self.known_4 = '0.1235'
-        self.known_8 = '0.12345600'
-        self.known_exp3 = '1.23e-07'
-        self.known_exp3_tex = r'$1.23 \times 10 ^ {-7}$'
-        self.known_int = '0'
-        self.factor = 10**-6
-
-    def test_sigFigs_pvals_noop(self):
-        p = 0.001
-        nt.assert_equal(misc.sigFigs(p, 1, pval=True), '0.001')
-
-    def test_sigFigs_pvals_op(self):
-        p = 0.0005
-        nt.assert_equal(misc.sigFigs(p, 3, pval=True), '<0.001')
-
-    def test_sigFigs_pvals_op_tex(self):
-        p = 0.0005
-        nt.assert_equal(misc.sigFigs(p, 3, tex=True, pval=True), '$<0.001$')
-
-
-class test__format_result(object):
-    def setup(self):
-        self.big_num = 12498.124
-        self.med_num = 12.540
-        self.small_num = 0.00257
-
-    def test_big_3(self):
-        nt.assert_equal(
-            misc.formatResult(self.big_num, '<', 3),
-            '<12,500'
-        )
-
-    def test_med_6(self):
-        nt.assert_equal(
-            misc.formatResult(self.med_num, '>', 6),
-            '>12.5400'
-        )
-
-    def test_small_2(self):
-        nt.assert_equal(
-            misc.formatResult(self.small_num, '=', 2),
-            '=0.0026'
-        )
-
-    def test_med_no_qual_3(self):
-        nt.assert_equal(
-            misc.formatResult(self.med_num, '', 3),
-            '12.5'
-        )
-
-def test__boxplot_legend():
-    fig, ax = plt.subplots()
-    misc._boxplot_legend(ax, notch=True)
-
-
-def test_processFilename():
-    startname = 'This-is a, very+ &dumb$_{test/name}'
-    endname = 'This-isaverydumbtestname'
-    nt.assert_equal(endname, misc.processFilename(startname))
-
-
-def test_makeTexTable_normal():
-    known = '\n    \\begin{table}[h!]\n        \\rowcolors{1}{CVCWhite}{CVCLightGrey}\n    ' \
-            '    \\caption{test caption}\n        \\centering\n        \\input{fake.tex}\n    ' \
-            '\\end{table}\n    \n    \n    '
-    test = misc.makeTexTable('fake.tex', 'test caption')
-    nt.assert_equal(known, test)
-
-
-def test_makeTexTable_allOptions():
-    known = '\n    \\begin{sidewaystable}[bt]\n        \\rowcolors{1}{CVCWhite}{CVCLightGrey}' \
-            '\n        \\caption{test caption}\n        \\centering\n        \\input{fake.tex}\n    ' \
-            '\\end{sidewaystable}\n    test footnote\n    \\clearpage\n    '
-    test = misc.makeTexTable('fake.tex', 'test caption', sideways=True,
-           footnotetext='test footnote', clearpage=True, pos='bt')
-    nt.assert_equal(known, test)
-
-
-class test_makeLongLandscapeTexTable(object):
-    def setup(self):
-        self.maxDiff = None
-        dfdict = {
-            'W': {
-                'a': 0.84386963791251501,
-                'b': -0.22109837444207142,
-            },
-            'X': {
-                'a': 0.70049867715201963,
-                'b': 1.4764939161054218,
-            },
-            'Y': {
-                'a': -1.3477794473987552,
-                'b': -1.1939220296611821,
-            },
-        }
-        self.df = pandas.DataFrame.from_dict(dfdict)
-        self.known_nofootnote =   '\n    \\begin{landscape}\n        \\centering\n        \\rowcolors{1}{CVCWhite}{CVCLightGrey}\n        \\begin{longtable}{lcc}\n            \\caption{test caption} \\label{label} \\\\\n            \\toprule\n                \\multicolumn{1}{l}{W} &\n\t\t\\multicolumn{1}{p{16mm}}{X} &\n\t\t\\multicolumn{1}{p{16mm}}{Y} \\\\\n            \\toprule\n            \\endfirsthead\n\n            \\multicolumn{3}{c}\n            {{\\bfseries \\tablename\\ \\thetable{} -- continued from previous page}} \\\\\n            \\toprule\n                \\multicolumn{1}{l}{W} &\n\t\t\\multicolumn{1}{p{16mm}}{X} &\n\t\t\\multicolumn{1}{p{16mm}}{Y} \\\\\n            \\toprule\n            \\endhead\n\n            \\toprule\n                \\rowcolor{CVCWhite}\n                \\multicolumn{3}{r}{{Continued on next page...}} \\\\\n            \\bottomrule\n            \\endfoot\n\n            \\bottomrule\n            \\endlastfoot\n\n 0.844 & 0.700 & -1.35 \\\\\n-0.221 &  1.48 & -1.19 \\\\\n\n        \\end{longtable}\n    \\end{landscape}\n    \n    \\clearpage\n    '
-        self.known_withfootnote = '\n    \\begin{landscape}\n        \\centering\n        \\rowcolors{1}{CVCWhite}{CVCLightGrey}\n        \\begin{longtable}{lcc}\n            \\caption{test caption} \\label{label} \\\\\n            \\toprule\n                \\multicolumn{1}{l}{W} &\n\t\t\\multicolumn{1}{p{16mm}}{X} &\n\t\t\\multicolumn{1}{p{16mm}}{Y} \\\\\n            \\toprule\n            \\endfirsthead\n\n            \\multicolumn{3}{c}\n            {{\\bfseries \\tablename\\ \\thetable{} -- continued from previous page}} \\\\\n            \\toprule\n                \\multicolumn{1}{l}{W} &\n\t\t\\multicolumn{1}{p{16mm}}{X} &\n\t\t\\multicolumn{1}{p{16mm}}{Y} \\\\\n            \\toprule\n            \\endhead\n\n            \\toprule\n                \\rowcolor{CVCWhite}\n                \\multicolumn{3}{r}{{Continued on next page...}} \\\\\n            \\bottomrule\n            \\endfoot\n\n            \\bottomrule\n            \\endlastfoot\n\n 0.844 & 0.700 & -1.35 \\\\\n-0.221 &  1.48 & -1.19 \\\\\n\n        \\end{longtable}\n    \\end{landscape}\n    test note\n    \\clearpage\n    '
-
-    def test_makeLongLandscapeTexTable_noFootnote(self):
-        test = misc.makeLongLandscapeTexTable(self.df, 'test caption', 'label')
-        nt.assert_equal(self.known_nofootnote, test)
-
-    def test_makeLongLandscapeTexTable_Footnote(self):
-        test = misc.makeLongLandscapeTexTable(self.df, 'test caption', 'label', 'test note')
-        nt.assert_equal(self.known_withfootnote, test)
-
-
-def test_makeTexFigure():
-    known =  '\n    \\begin{figure}[hb]   % FIGURE\n        \\centering\n        ' \
-             '\\includegraphics[scale=1.00]{fake.pdf}\n        \\caption{test caption}\n    ' \
-             '\\end{figure}         % FIGURE\n    \\clearpage\n    '
-    test = misc.makeTexFigure('fake.pdf', 'test caption')
-    nt.assert_equal(known, test)
-
-
-class tests_with_paths(object):
-    @nt.nottest
-    def makePath(self, filename):
-        return os.path.join(sys.prefix, 'wqio_data', 'testing', filename)
-
-    def setup(self):
-        if os.path.split(os.getcwd())[-1] == 'src':
-            self.prefix = os.path.join('.', 'utils', 'tests')
-        else:
-            self.prefix = os.path.join('..', 'utils', 'tests')
-
-        self.tablestring = "Date,A,B,C,D\nX,1,2,3,4\nY,5,6,7,8\nZ,9,0,1,2"
-        self.testcsvpath = self.makePath('testtable.csv')
-        with open(self.testcsvpath, 'w') as testfile:
-            testfile.write(self.tablestring)
-
-    @nptest.dec.skipif(not usetex)
-    def test_makeBoxplotLegend(self):
-        misc.makeBoxplotLegend(self.makePath('bplegendtest'))
-
-    def test_constructPath(self):
-        testpath = misc.constructPath('test1 2', 'pdf', 'cvc', 'output')
-        expectedpath = os.path.join('cvc', 'output', 'img', 'test12.pdf')
-        nt.assert_equal(testpath, expectedpath)
-
-    def test_makeTablesFromCSVStrings(self):
-        misc.makeTablesFromCSVStrings(self.tablestring,
-                    texpath=self.makePath('testtable.tex'),
-                    csvpath=self.testcsvpath)
-
-    def test_addStatsToOutputSummary(self):
-        inputcols = pandas.read_csv(self.testcsvpath).columns.tolist()
-        summary = misc.addStatsToOutputSummary(self.testcsvpath)
-        known_index = ['X', 'Y', 'Z', 'count', 'mean', 'std',
-                       'min', '25%', '50%', '75%', 'max']
-        nt.assert_list_equal(summary.index.tolist(), known_index)
-        nt.assert_list_equal(inputcols[1:], summary.columns.tolist())
-
-    def test_csvToTex(self):
-        testfile = 'testtable_toTex.tex'
-        misc.csvToTex(self.testcsvpath, self.makePath(testfile))
-
-        if sys.platform == 'win32':
-            knownfile = 'testtable_toTex_KnownWin.tex'
-        else:
-            knownfile = 'testtable_toTex_KnownUnix.tex'
-
-        with open(self.makePath(testfile), 'r') as test, \
-             open(self.makePath(knownfile), 'r') as known:
-             nt.assert_equal(test.read(), known.read())
-
-    def test_csvToXlsx(self):
-        misc.csvToXlsx(self.testcsvpath,
-                        self.makePath('testtable_toXL.xlsx'))
-
-    def test_addExternalValueToOutputSummary(self):
-        compardict = {'test1': 10, 'test2': 11}
-        comparecol = 'A'
-        misc.addExternalValueToOutputSummary(self.testcsvpath, compardict,
-                                              comparecol, index_cols=['Date'])
-
-        known = 'Date,A,B,C,D\nX,1,2.0,3.0,4.0\nY,5,6.0,7.0,8.0\n' \
-                'Z,9,0.0,1.0,2.0\ntest1,10,--,--,--\ntest2,11,--,--,--\n'
-
-        with open(self.testcsvpath, 'r') as outfile:
-            test = outfile.read()
-
-        nt.assert_equal(test, known)
-
-
-class tests_with_objects(object):
-    def setup(self):
-        self.known_N = 50
-        self.known_float = 123.4567
-        self.inflow = [random.random() for n in range(self.known_N)]
-        self.outflow = [random.random() for n in range(self.known_N)]
-        self.dataset = Dataset(self.inflow, self.outflow)
-
-    def test_nested_getattr(self):
-        nt.assert_almost_equal(misc.nested_getattr(self.dataset, 'inflow.stats.max'),
-                            self.dataset.inflow.stats.max)
-
-    def test_stringify_int(self):
-        test_val = misc.stringify(self.dataset, '%d', attribute='inflow.stats.N')
-        known_val = '%d' % self.known_N
-        nt.assert_equal(test_val, known_val)
-
-    def test_stringify_float(self):
-        test_val = misc.stringify(self.known_float, '%0.2f', attribute=None)
-        known_val = '123.46'
-        nt.assert_equal(test_val, known_val)
-
-    def test_stringify_None(self):
-        test_val = misc.stringify(self.dataset, '%d', attribute='inflow.stats.nonething')
-        known_val = '--'
-        nt.assert_equal(test_val, known_val)
-
-
-class test_normalize_units(object):
-    def setup(self):
-        data_csv = StringIO("""\
-        storm,param,station,units,conc
-        1,"Lead, Total",inflow,ug/L,10
-        2,"Lead, Total",inflow,mg/L,0.02
-        3,"Lead, Total",inflow,g/L,0.00003
-        4,"Lead, Total",inflow,ug/L,40
-        1,"Lead, Total",outflow,mg/L,0.05
-        2,"Lead, Total",outflow,ug/L,60
-        3,"Lead, Total",outflow,ug/L,70
-        4,"Lead, Total",outflow,g/L,0.00008""")
-        self.raw_data = pandas.read_csv(data_csv)
-
-        self.units_map = {
-            'ug/L': 1e-6,
-            'mg/L': 1e-3,
-            'g/L' : 1e+0,
-        }
-
-        self.params = {
-            "Lead, Total": 1e-6
-        }
-        self.known_conc = np.array([ 10.,  20.,  30.,  40.,  50.,  60.,  70.,  80.])
-
-    def test_normalize_units(self):
-        data = misc.normalize_units(self.raw_data, self.units_map, 'ug/L',
-                                     paramcol='param', rescol='conc',
-                                     unitcol='units')
-        nptest.assert_array_equal(self.known_conc, data['conc'].values)
-
-
-    @nptest.raises(ValueError)
-    def test_normalize_units(self):
-        data = misc.normalize_units(self.raw_data, self.units_map, 'ng/L',
-                                     paramcol='param', rescol='conc',
-                                     unitcol='units')
-        nptest.assert_array_equal(self.known_conc, data['conc'].values)
-
-
-    def test_normalize_units2_nodlcol(self):
-        normalize = self.units_map.get
-        convert = self.params.get
-        unit = lambda x: 'ug/L'
-        data = misc.normalize_units2(self.raw_data, normalize, convert,
-                                     unit, paramcol='param', rescol='conc',
-                                     unitcol='units')
-        nptest.assert_array_almost_equal(self.known_conc, data['conc'].values)
-
-
-class test_uniqueIndex(object):
-    def setup():
-        dates = range(5)
-        params = list('ABCDE')
-        locations = ['Inflow', 'Outflow']
-        for d in dates:
-            for p in params:
-                for loc in locations:
-                    dual.append([d,p,loc])
-
-        index = pandas.MultiIndex.from_arrays([dual_array[:,0],
-                                                    dual_array[:,1],
-                                                    dual_array[:,2]])
-        index.names = ['date', 'param', 'loc']
-
-        self.data = pandas.DataFrame(np.range.normal(size=len(index)), index=index)
-
-        def test_getUniqueDataframeIndexVal():
-            test = misc.getUniqueDataframeIndexVal(self.data.select(lambda x: x[0]=='0'), 'date')
-            known = '0'
-            nt.assert_equal(test, known)
-
-        @nptest.raises(ValueError)
-        def test_getUniqueDataframeIndexVal_error():
-            misc.getUniqueDataframeIndexVal(self.data, 'date')
-
-
-class test_test_pH2concentration(object):
-    def setup(self):
-        self.pH = 4
-        self.known_conc = 0.10072764682551091
-
-    def test_pH2concentration_normal(self):
-        nt.assert_almost_equal(misc.pH2concentration(self.pH), self.known_conc)
-
-    @nptest.raises(ValueError)
-    def test_pH2concentration_raises_high(self):
-        misc.pH2concentration(14.1)
-
-    @nptest.raises(ValueError)
-    def test_pH2concentration_raises_low(self):
-        misc.pH2concentration(-0.1)
-
-
-class test_estimateLineFromParams(object):
-    def setup(self):
-        self.x = np.arange(1, 11, 0.5)
-        self.slope = 2
-        self.intercept = 3.5
-
-        self.known_ylinlin = np.array([
-             5.5,   6.5,   7.5,   8.5,   9.5,  10.5,  11.5,  12.5,  13.5,
-            14.5,  15.5,  16.5,  17.5,  18.5,  19.5,  20.5,  21.5,  22.5,
-            23.5,  24.5
-        ])
-
-
-        self.known_yloglin = np.array([
-            3.5       ,  4.31093022,  4.88629436,  5.33258146,  5.69722458,
-            6.00552594,  6.27258872,  6.50815479,  6.71887582,  6.90949618,
-            7.08351894,  7.24360435,  7.3918203 ,  7.52980604,  7.65888308,
-            7.78013233,  7.89444915,  8.0025836 ,  8.10517019,  8.20275051
-        ])
-
-        self.known_yloglog = np.array([
-              33.11545196,    74.50976691,   132.46180783,   206.97157474,
-             298.03906763,   405.66428649,   529.84723134,   670.58790216,
-             827.88629897,  1001.74242175,  1192.15627051,  1399.12784525,
-            1622.65714598,  1862.74417268,  2119.38892536,  2392.59140402,
-            2682.35160865,  2988.66953927,  3311.54519587,  3650.97857845
-        ])
-
-        self.known_ylinlog = np.array([
-             2.44691932e+02,   6.65141633e+02,   1.80804241e+03,
-             4.91476884e+03,   1.33597268e+04,   3.63155027e+04,
-             9.87157710e+04,   2.68337287e+05,   7.29416370e+05,
-             1.98275926e+06,   5.38969848e+06,   1.46507194e+07,
-             3.98247844e+07,   1.08254988e+08,   2.94267566e+08,
-             7.99902177e+08,   2.17435955e+09,   5.91052206e+09,
-             1.60664647e+10,   4.36731791e+10
-         ])
-
-    def test_linlin(self):
-        ylinlin = misc.estimateFromLineParams(self.x, self.slope, self.intercept,
-                                              xlog=False, ylog=False)
-        nptest.assert_array_almost_equal(ylinlin, self.known_ylinlin)
-
-    def test_loglin(self):
-        yloglin = misc.estimateFromLineParams(self.x, self.slope, self.intercept,
-                                              xlog=True, ylog=False)
-        nptest.assert_array_almost_equal(yloglin, self.known_yloglin)
-
-    def test_loglog(self):
-        yloglog = misc.estimateFromLineParams(self.x, self.slope, self.intercept,
-                                              xlog=True, ylog=True)
-        nptest.assert_array_almost_equal(yloglog, self.known_yloglog)
-
-    def test_linlog(self):
-        ylinlog = misc.estimateFromLineParams(self.x, self.slope, self.intercept,
-                                              xlog=False, ylog=True)
-        percent_diff = np.abs(ylinlog - self.known_ylinlog) / self.known_ylinlog
-        nptest.assert_array_almost_equal(
-            percent_diff,
-            np.zeros(self.x.shape[0]),
-            decimal=5
-        )
-
-
-class test_redefineIndexLevel(object):
-    def setup(self):
-        index = pandas.MultiIndex.from_product(
-            [['A', 'B', 'C'], ['mg/L']],
-            names=['loc', 'units']
-        )
-        self.df = pandas.DataFrame(
-            [[1,2], [3, 4], [5,6]],
-            index=index,
-            columns=['a', 'b']
-        )
-
-    def test_criteria_dropoldTrue(self):
-        crit = lambda row: row[0] in ['A', 'B']
-        newdf = misc.redefineIndexLevel(
-            self.df, 'units', 'ug/L',
-            criteria=crit, dropold=True
-        )
-
-        knowndf = pandas.DataFrame(
-            [[1,2], [3, 4], [5,6]],
-            index=pandas.MultiIndex.from_tuples([
-                ('A', 'ug/L'), ('B', 'ug/L'), ('C', 'mg/L')
-            ]),
-            columns=['a', 'b']
-        )
-        nt.assert_true(newdf.equals(knowndf))
-
-    def test_nocriteria_dropoldTrue(self):
-        crit = None
-        newdf = misc.redefineIndexLevel(
-            self.df, 'units', 'ug/L',
-            criteria=crit, dropold=True
-        )
-
-        knowndf = pandas.DataFrame(
-            [[1,2], [3, 4], [5,6]],
-            index=pandas.MultiIndex.from_tuples([
-                ('A', 'ug/L'), ('B', 'ug/L'), ('C', 'ug/L')
-            ]),
-            columns=['a', 'b']
-        )
-        nt.assert_true(newdf.equals(knowndf))
-
-    def test_criteria_dropoldFalse(self):
-        crit = lambda row: row[0] in ['A', 'B']
-        newdf = misc.redefineIndexLevel(
-            self.df, 'units', 'ug/L',
-            criteria=crit, dropold=False
-        )
-
-        knowndf = pandas.DataFrame(
-            [[1,2], [1,2], [3, 4], [3, 4], [5,6]],
-            index=pandas.MultiIndex.from_tuples([
-                ('A', 'mg/L'), ('A', 'ug/L'),
-                ('B', 'mg/L'), ('B', 'ug/L'),
-                ('C', 'mg/L')
-            ]),
-            columns=['a', 'b']
-        )
-        nt.assert_true(newdf.equals(knowndf))
-
-    def test_nocriteria_dropoldFalse(self):
-        crit = None
-        newdf = misc.redefineIndexLevel(
-            self.df, 'units', 'ug/L',
-            criteria=crit, dropold=False
-        )
-
-        knowndf = pandas.DataFrame(
-            [[1,2], [1,2], [3, 4], [3, 4], [5,6], [5,6]],
-            index=pandas.MultiIndex.from_tuples([
-                ('A', 'mg/L'), ('A', 'ug/L'),
-                ('B', 'mg/L'), ('B', 'ug/L'),
-                ('C', 'mg/L'), ('C', 'ug/L')
-            ]),
-            columns=['a', 'b']
-        )
-        nt.assert_true(newdf.equals(knowndf))
-
-
-def test_checkIntervalOverlap_oneway():
-    nt.assert_true(not misc.checkIntervalOverlap([1, 2], [3, 4], oneway=True))
-    nt.assert_true(not misc.checkIntervalOverlap([1, 4], [2, 3], oneway=True))
-    nt.assert_true(misc.checkIntervalOverlap([1, 3], [2, 4], oneway=True))
-
-
-def test_checkIntervalOverlap_twoway():
-    nt.assert_true(not misc.checkIntervalOverlap([1, 2], [3, 4], oneway=False))
-    nt.assert_true(misc.checkIntervalOverlap([1, 4], [2, 3], oneway=False))
-    nt.assert_true(misc.checkIntervalOverlap([1, 3], [2, 4], oneway=False))
-
-
-def test_sanitizeTex():
-    inputstring = r""" \
-    \$x\_\{4\}\textasciicircum\{2\} \textbackslashtimes \% ug/L$ \textbackslash \\
-    """
-    desiredstring = r""" \
-    $x_{4}^{2} \times \% \si[per-mode=symbol]{\micro\gram\per\liter}$  \tabularnewline
-    """
-
-    nt.assert_equal(misc.sanitizeTex(inputstring), desiredstring)
-
-
-class _base_getSeason(object):
-    def setup(self):
-        self.winter = self.makeDate('1998-12-25')
-        self.spring = self.makeDate('2015-03-22')
-        self.summer = self.makeDate('1965-07-04')
-        self.autumn = self.makeDate('1982-11-24')
-
-    def test_winter(self):
-        nt.assert_equal(misc.getSeason(self.winter), 'winter')
-
-    def test_spring(self):
-        nt.assert_equal(misc.getSeason(self.spring), 'spring')
-
-    def test_summer(self):
-        nt.assert_equal(misc.getSeason(self.summer), 'summer')
-
-    def test_autumn(self):
-        nt.assert_equal(misc.getSeason(self.autumn), 'autumn')
-
-
-class test_getSeason_Datetime(_base_getSeason):
-    @nt.nottest
-    def makeDate(self, date_string):
-        return datetime.datetime.strptime(date_string, '%Y-%m-%d')
-
-
-class test_getSeason_Timestamp(_base_getSeason):
-    @nt.nottest
-    def makeDate(self, date_string):
-        return pandas.Timestamp(date_string)
-
-
-class test_makeTimestamp(object):
-    def setup(self):
-        warnings.resetwarnings()
-        warnings.simplefilter("always")
-        self.known_tstamp = pandas.Timestamp('2012-05-25 16:54')
-        self.known_tstamp_fbdate = pandas.Timestamp('1901-01-01 16:54')
-        self.known_tstamp_fbtime = pandas.Timestamp('2012-05-25 00:00')
-        self.known_tstamp_fbboth = pandas.Timestamp('1901-01-01 00:00')
-
-    def teardown(self):
-        warnings.resetwarnings()
-
-    def test_default_cols(self):
-        row = {'sampledate': '2012-05-25', 'sampletime': '16:54'}
-        tstamp = misc.makeTimestamp(row)
-        nt.assert_equal(self.known_tstamp, tstamp)
-
-    def test_custom_cols(self):
-        row = {'mydate': '2012-05-25', 'mytime': '16:54'}
-        tstamp = misc.makeTimestamp(row, datecol='mydate', timecol='mytime')
-        nt.assert_equal(self.known_tstamp, tstamp)
-
-    def test_fallback_date(self):
-        row = {'sampledate': None, 'sampletime': '16:54'}
-        tstamp = misc.makeTimestamp(row)
-        nt.assert_equal(self.known_tstamp_fbdate, tstamp)
-
-    def test_fallback_time(self):
-        row = {'sampledate': '2012-05-25', 'sampletime': None}
-        tstamp = misc.makeTimestamp(row)
-        nt.assert_equal(self.known_tstamp_fbtime, tstamp)
-
-    def test_fallback_both(self):
-        row = {'sampledate': None, 'sampletime': None}
-        tstamp = misc.makeTimestamp(row)
-        nt.assert_equal(self.known_tstamp_fbboth, tstamp)
-
-
-class base_whiskers_and_fliersMixin(object):
-    def teardown(self):
-        pass
-
-    def setup(self):
-        self.base_setup()
-        self.decimal = 3
-        self.data = [
-            2.20e-01, 2.70e-01, 3.08e-01, 3.20e-01, 4.10e-01, 4.44e-01,
-            4.82e-01, 5.46e-01, 6.05e-01, 6.61e-01, 7.16e-01, 7.70e-01,
-            8.24e-01, 1.00e-03, 4.90e-02, 5.60e-02, 1.40e-01, 1.69e-01,
-            1.83e-01, 2.06e-01, 2.10e-01, 2.13e-01, 2.86e-01, 3.16e-01,
-            3.40e-01, 3.57e-01, 3.71e-01, 3.72e-01, 3.78e-01, 3.81e-01,
-            3.86e-01, 3.89e-01, 3.90e-01, 3.93e-01, 4.00e-01, 4.03e-01,
-            4.10e-01, 4.10e-01, 4.29e-01, 4.40e-01, 4.40e-01, 4.40e-01,
-            4.46e-01, 4.46e-01, 4.50e-01, 4.51e-01, 4.52e-01, 4.56e-01,
-            4.60e-01, 4.66e-01, 4.72e-01, 4.78e-01, 4.81e-01, 4.83e-01,
-            4.86e-01, 4.89e-01, 4.98e-01, 5.00e-01, 5.00e-01, 5.03e-01,
-            5.18e-01, 5.32e-01, 5.37e-01, 5.38e-01, 5.68e-01, 5.69e-01,
-            5.78e-01, 5.88e-01, 5.94e-01, 5.96e-01, 6.02e-01, 6.10e-01,
-            6.10e-01, 6.10e-01, 6.19e-01, 6.20e-01, 6.20e-01, 6.28e-01,
-            6.38e-01, 6.39e-01, 6.42e-01, 6.61e-01, 6.71e-01, 6.75e-01,
-            6.80e-01, 6.96e-01, 7.00e-01, 7.01e-01, 7.09e-01, 7.16e-01,
-            7.17e-01, 7.30e-01, 7.62e-01, 7.64e-01, 7.69e-01, 7.70e-01,
-            7.77e-01, 7.80e-01, 8.06e-01, 8.10e-01, 8.23e-01, 8.30e-01,
-            8.50e-01, 8.50e-01, 8.56e-01, 8.56e-01, 8.80e-01, 8.80e-01,
-            8.93e-01, 8.96e-01, 8.97e-01, 8.99e-01, 9.22e-01, 9.28e-01,
-            9.30e-01, 9.64e-01, 9.65e-01, 9.76e-01, 9.79e-01, 9.90e-01,
-            9.99e-01, 1.00e+00, 1.00e+00, 1.01e+00, 1.02e+00, 1.03e+00,
-            1.03e+00, 1.03e+00, 1.04e+00, 1.05e+00, 1.05e+00, 1.05e+00,
-            1.06e+00, 1.07e+00, 1.08e+00, 1.08e+00, 1.10e+00, 1.10e+00,
-            1.11e+00, 1.12e+00, 1.12e+00, 1.13e+00, 1.14e+00, 1.14e+00,
-            1.14e+00, 1.15e+00, 1.16e+00, 1.17e+00, 1.17e+00, 1.17e+00,
-            1.19e+00, 1.19e+00, 1.20e+00, 1.20e+00, 1.21e+00, 1.22e+00,
-            1.22e+00, 1.23e+00, 1.23e+00, 1.23e+00, 1.25e+00, 1.25e+00,
-            1.26e+00, 1.26e+00, 1.27e+00, 1.27e+00, 1.28e+00, 1.29e+00,
-            1.29e+00, 1.30e+00, 1.30e+00, 1.30e+00, 1.31e+00, 1.31e+00,
-            1.31e+00, 1.32e+00, 1.33e+00, 1.34e+00, 1.35e+00, 1.35e+00,
-            1.35e+00, 1.36e+00, 1.36e+00, 1.36e+00, 1.36e+00, 1.37e+00,
-            1.38e+00, 1.39e+00, 1.39e+00, 1.40e+00, 1.41e+00, 1.43e+00,
-            1.44e+00, 1.44e+00, 1.47e+00, 1.47e+00, 1.48e+00, 1.51e+00,
-            1.51e+00, 1.53e+00, 1.55e+00, 1.55e+00, 1.55e+00, 1.57e+00,
-            1.57e+00, 1.57e+00, 1.59e+00, 1.59e+00, 1.60e+00, 1.60e+00,
-            1.61e+00, 1.62e+00, 1.62e+00, 1.62e+00, 1.62e+00, 1.63e+00,
-            1.63e+00, 1.63e+00, 1.64e+00, 1.66e+00, 1.68e+00, 1.68e+00,
-            1.68e+00, 1.68e+00, 1.70e+00, 1.70e+00, 1.71e+00, 1.71e+00,
-            1.71e+00, 1.74e+00, 1.75e+00, 1.75e+00, 1.75e+00, 1.76e+00,
-            1.76e+00, 1.77e+00, 1.77e+00, 1.77e+00, 1.78e+00, 1.78e+00,
-            1.79e+00, 1.79e+00, 1.80e+00, 1.81e+00, 1.81e+00, 1.82e+00,
-            1.82e+00, 1.82e+00, 1.83e+00, 1.85e+00, 1.85e+00, 1.85e+00,
-            1.85e+00, 1.86e+00, 1.86e+00, 1.86e+00, 1.86e+00, 1.87e+00,
-            1.87e+00, 1.89e+00, 1.90e+00, 1.91e+00, 1.92e+00, 1.92e+00,
-            1.92e+00, 1.94e+00, 1.95e+00, 1.95e+00, 1.95e+00, 1.96e+00,
-            1.96e+00, 1.97e+00, 1.97e+00, 1.97e+00, 1.97e+00, 1.98e+00,
-            1.99e+00, 1.99e+00, 1.99e+00, 2.00e+00, 2.00e+00, 2.00e+00,
-            2.01e+00, 2.01e+00, 2.01e+00, 2.02e+00, 2.04e+00, 2.05e+00,
-            2.06e+00, 2.06e+00, 2.06e+00, 2.07e+00, 2.08e+00, 2.09e+00,
-            2.09e+00, 2.10e+00, 2.10e+00, 2.11e+00, 2.11e+00, 2.12e+00,
-            2.12e+00, 2.12e+00, 2.13e+00, 2.13e+00, 2.13e+00, 2.14e+00,
-            2.14e+00, 2.14e+00, 2.14e+00, 2.14e+00, 2.15e+00, 2.16e+00,
-            2.17e+00, 2.18e+00, 2.18e+00, 2.18e+00, 2.19e+00, 2.19e+00,
-            2.19e+00, 2.19e+00, 2.19e+00, 2.21e+00, 2.23e+00, 2.23e+00,
-            2.23e+00, 2.25e+00, 2.25e+00, 2.25e+00, 2.25e+00, 2.26e+00,
-            2.26e+00, 2.26e+00, 2.26e+00, 2.26e+00, 2.27e+00, 2.27e+00,
-            2.28e+00, 2.28e+00, 2.28e+00, 2.29e+00, 2.29e+00, 2.29e+00,
-            2.30e+00, 2.31e+00, 2.32e+00, 2.33e+00, 2.33e+00, 2.33e+00,
-            2.33e+00, 2.34e+00, 2.36e+00, 2.38e+00, 2.38e+00, 2.39e+00,
-            2.39e+00, 2.39e+00, 2.41e+00, 2.42e+00, 2.43e+00, 2.45e+00,
-            2.45e+00, 2.47e+00, 2.48e+00, 2.49e+00, 2.49e+00, 2.49e+00,
-            2.50e+00, 2.51e+00, 2.51e+00, 2.52e+00, 2.53e+00, 2.53e+00,
-            2.54e+00, 2.54e+00, 2.56e+00, 2.58e+00, 2.59e+00, 2.59e+00,
-            2.60e+00, 2.61e+00, 2.61e+00, 2.61e+00, 2.62e+00, 2.62e+00,
-            2.63e+00, 2.65e+00, 2.65e+00, 2.66e+00, 2.66e+00, 2.68e+00,
-            2.69e+00, 2.69e+00, 2.70e+00, 2.72e+00, 2.72e+00, 2.73e+00,
-            2.75e+00, 2.77e+00, 2.78e+00, 2.79e+00, 2.81e+00, 2.81e+00,
-            2.82e+00, 2.84e+00, 2.84e+00, 2.85e+00, 2.85e+00, 2.86e+00,
-            2.86e+00, 2.88e+00, 2.92e+00, 2.93e+00, 2.93e+00, 2.95e+00,
-            2.96e+00, 2.96e+00, 2.99e+00, 3.00e+00, 3.01e+00, 3.02e+00,
-            3.03e+00, 3.03e+00, 3.14e+00, 3.15e+00, 3.16e+00, 3.17e+00,
-            3.17e+00, 3.18e+00, 3.18e+00, 3.19e+00, 3.20e+00, 3.22e+00,
-            3.24e+00, 3.25e+00, 3.29e+00, 3.31e+00, 3.32e+00, 3.32e+00,
-            3.34e+00, 3.35e+00, 3.36e+00, 3.38e+00, 3.44e+00, 3.45e+00,
-            3.46e+00, 3.48e+00, 3.49e+00, 3.53e+00, 3.59e+00, 3.63e+00,
-            3.70e+00, 3.70e+00, 3.76e+00, 3.80e+00, 3.80e+00, 3.80e+00,
-            3.83e+00, 3.84e+00, 3.88e+00, 3.90e+00, 3.91e+00, 3.96e+00,
-            3.97e+00, 3.97e+00, 4.02e+00, 4.03e+00, 4.06e+00, 4.12e+00,
-            4.19e+00, 4.21e+00, 4.53e+00, 4.56e+00, 4.61e+00, 4.62e+00,
-            4.73e+00, 5.13e+00, 5.21e+00, 5.40e+00, 5.98e+00, 6.12e+00,
-            6.94e+00, 7.38e+00, 7.56e+00, 8.06e+00, 1.38e+01, 1.51e+01,
-            1.82e+01
-        ]
-        self.q1 = np.percentile(self.data, 25)
-        self.q3 = np.percentile(self.data, 75)
-
-
-        self.bs = misc.whiskers_and_fliers(
-            self.transformin(self.data),
-            self.transformin(self.q1),
-            self.transformin(self.q3),
-            transformout=self.transformout
-        )
-
-    def test_hi_whiskers(self):
-        nptest.assert_almost_equal(
-            self.known_bs['whishi'],
-            self.bs['whishi'],
-            decimal=self.decimal
-        )
-
-    def test_hi_whiskers(self):
-        nptest.assert_almost_equal(
-            self.known_bs['whislo'],
-            self.bs['whislo'],
-            decimal=self.decimal
-        )
-
-    def test_fliers(self):
-        nptest.assert_array_almost_equal(
-            self.known_bs['fliers'],
-            self.bs['fliers'],
-            decimal=self.decimal
-        )
-
-
-class test_whiskers_and_fliers_ari(base_whiskers_and_fliersMixin):
-    @nt.nottest
-    def base_setup(self):
-        self.known_bs = {
-            'whishi': 4.7300000190734863,
-            'fliers': np.array([
-                4.730,   5.130,   5.210,   5.400,
-                5.980,   6.120,   6.940,   7.380,
-                7.560,   8.060,  13.800,  15.100,
-               18.200
-            ]),
-            'whislo': 0.0011100000143051147
-        }
-        self.transformin = lambda x: x
-        self.transformout = lambda x: x
-
-
-class test_whiskers_and_fliers_natlog(base_whiskers_and_fliersMixin):
-    @nt.nottest
-    def base_setup(self):
-        self.known_bs = {
-            'whishi': 8.0606803894042987,
-            'fliers': np.array([
-                2.200e-01, 1.000e-03, 4.900e-02, 5.600e-02, 1.400e-01,
-                1.690e-01, 1.830e-01, 2.060e-01, 2.100e-01, 2.130e-01,
-                1.380e+01, 1.510e+01, 1.820e+01
-            ]),
-            'whislo': 0.27031713639148325
-        }
-        self.transformin = lambda x: np.log(x)
-        self.transformout = lambda x: np.exp(x)
-
-
-class test_whiskers_and_fliers_log10(base_whiskers_and_fliersMixin):
-    @nt.nottest
-    def base_setup(self):
-        self.known_bs = {
-            'whishi': 0.3741651859057793,
-            'fliers': np.array([
-                2.200e-01, 1.000e-03, 4.900e-02, 5.600e-02, 1.400e-01,
-                1.690e-01, 1.830e-01, 2.060e-01, 2.100e-01, 2.130e-01,
-                1.380e+01, 1.510e+01, 1.820e+01
-            ]),
-            'whislo':  0.27000000000000002
-        }
-        self.transformin = lambda x: np.log10(x)
-        self.transformout = lambda x: 10**x
-
-
-class test_getWaterYear(object):
-    def setup(self):
-        self.earlydate = datetime.datetime(2005, 10, 2)
-        self.latedate = datetime.datetime(2006, 9, 2)
-        self.known_wateryear = '2005/2006'
-
-    def test_early_dt(self):
-        nt.assert_equal(misc.getWaterYear(self.earlydate), self.known_wateryear)
-
-    def test_late_dt(self):
-        nt.assert_equal(misc.getWaterYear(self.latedate), self.known_wateryear)
-
-    def test_early_tstamp(self):
-        date = pandas.Timestamp(self.earlydate)
-        nt.assert_equal(misc.getWaterYear(date), self.known_wateryear)
-
-    def test_late_tstamp(self):
-        date = pandas.Timestamp(self.latedate)
-        nt.assert_equal(misc.getWaterYear(date), self.known_wateryear)
-
-
-class test_fit_line(object):
-    def setup(self):
-        self.data = np.array([
-            2.00,   4.0 ,   4.62,   5.00,   5.00,   5.50,   5.57,   5.66,
-            5.75,   5.86,   6.65,   6.78,   6.79,   7.50,   7.50,   7.50,
-            8.63,   8.71,   8.99,   9.50,   9.50,   9.85,  10.82,  11.00,
-           11.25,  11.25,  12.20,  14.92,  16.77,  17.81,  19.16,  19.19,
-           19.64,  20.18,  22.97
-        ])
-
-        self.zscores = np.array([
-            -2.06188401, -1.66883254, -1.4335397 , -1.25837339, -1.11509471,
-            -0.99166098, -0.8817426 , -0.78156696, -0.68868392, -0.60139747,
-            -0.51847288, -0.4389725 , -0.36215721, -0.28742406, -0.21426459,
-            -0.14223572, -0.07093824,  0.00000000,  0.07093824,  0.14223572,
-             0.21426459,  0.28742406,  0.36215721,  0.43897250,  0.51847288,
-             0.60139747,  0.68868392,  0.78156696,  0.88174260,  0.99166098,
-             1.11509471,  1.25837339,  1.43353970,  1.66883254,  2.06188401
-        ])
-
-        self.probs = stats.norm.cdf(self.zscores) * 100.
-
-        self.y = np.array([
-            0.07323274,  0.12319301,  0.16771455,  0.1779695 ,  0.21840761,
-            0.25757016,  0.2740265 ,  0.40868106,  0.44872637,  0.5367353 ,
-            0.55169933,  0.56211726,  0.62375442,  0.66631353,  0.68454978,
-            0.72137134,  0.87602096,  0.94651962,  1.01927875,  1.06040448,
-            1.07966792,  1.17969506,  1.21132273,  1.30751428,  1.45371899,
-            1.76381932,  1.98832275,  2.09275652,  2.66552831,  2.86453334,
-            3.23039631,  4.23953492,  4.25892247,  4.5834766 ,  6.53100725
-        ])
-
-        self.known_y_linlin = np.array([ -0.89650596,  21.12622025])
-        self.known_y_linlog = np.array([  2.80190754,  27.64958934])
-        self.known_y_linprob = np.array([  8.48666156,  98.51899616])
-        self.known_y_loglin = np.array([-2.57620461,  1.66767934])
-        self.known_y_loglog = np.array([ 0.0468154 ,  5.73261406])
-        self.known_y_logprob = np.array([  0.49945757,  95.23103009])
-        self.known_y_problin = np.array([ -0.89650596,  21.12622025])
-        self.known_y_problog = np.array([  2.80190754,  27.64958934])
-        self.known_y_probprob = np.array([  1.96093902,  98.03906098])
-
-        self.custom_xhat = [-2, -1, 0, 1, 2]
-        self.known_custom_yhat = np.array([-0.56601826, 4.77441944, 10.11485714,
-                                           15.45529485, 20.79573255])
-
-    def test_xlinear_ylinear(self):
-        scales = {'fitlogs': None, 'fitprobs': None}
-        x, y = self.zscores, self.data
-        x_, y_, res = misc.fit_line(x, y, **scales)
-        nptest.assert_array_almost_equal(y_, self.known_y_linlin)
-        nt.assert_true(isinstance(res, sm.regression.linear_model.RegressionResultsWrapper))
-
-    def test_xlinear_ylog(self):
-        scales = {'fitlogs': 'y', 'fitprobs': None}
-        x, y = self.zscores, self.data
-        x_, y_, res = misc.fit_line(x, y, **scales)
-        nptest.assert_array_almost_equal(y_, self.known_y_linlog)
-        nt.assert_true(isinstance(res, sm.regression.linear_model.RegressionResultsWrapper))
-
-    def test_xlinear_yprob(self):
-        scales = {'fitlogs': None, 'fitprobs': 'y'}
-        x, y = self.data, self.probs
-        x_, y_, res = misc.fit_line(x, y, **scales)
-        nptest.assert_array_almost_equal(y_, self.known_y_linprob)
-        nt.assert_true(isinstance(res, sm.regression.linear_model.RegressionResultsWrapper))
-
-    def test_xlog_ylinear(self):
-        scales = {'fitlogs': 'x', 'fitprobs': None}
-        x, y = self.data, self.zscores
-        x_, y_, res = misc.fit_line(x, y, **scales)
-        nptest.assert_array_almost_equal(y_, self.known_y_loglin)
-        nt.assert_true(isinstance(res, sm.regression.linear_model.RegressionResultsWrapper))
-
-    def test_xlog_ylog(self):
-        scales = {'fitlogs': 'both', 'fitprobs': None}
-        x, y = self.data, self.y
-        x_, y_, res = misc.fit_line(x, y, **scales)
-        nptest.assert_array_almost_equal(y_, self.known_y_loglog)
-        nt.assert_true(isinstance(res, sm.regression.linear_model.RegressionResultsWrapper))
-
-    def test_xlog_yprob(self):
-        scales = {'fitlogs': 'x', 'fitprobs': 'y'}
-        x, y = self.data, self.probs
-        x_, y_, res = misc.fit_line(x, y, **scales)
-        nptest.assert_array_almost_equal(y_, self.known_y_logprob)
-        nt.assert_true(isinstance(res, sm.regression.linear_model.RegressionResultsWrapper))
-
-    def test_xprob_ylinear(self):
-        scales = {'fitlogs': None, 'fitprobs': 'x'}
-        x, y = self.probs, self.data
-        x_, y_, res = misc.fit_line(x, y, **scales)
-        nptest.assert_array_almost_equal(y_, self.known_y_problin)
-        nt.assert_true(isinstance(res, sm.regression.linear_model.RegressionResultsWrapper))
-
-    def test_xprob_ylog(self):
-        scales = {'fitlogs': 'y', 'fitprobs': 'x'}
-        x, y = self.probs, self.data
-        x_, y_, res = misc.fit_line(x, y, **scales)
-        nptest.assert_array_almost_equal(y_, self.known_y_problog)
-        nt.assert_true(isinstance(res, sm.regression.linear_model.RegressionResultsWrapper))
-
-    def test_xprob_yprob(self):
-        z2, _y = stats.probplot(self.y, fit=False)
-        p2 = stats.norm.cdf(z2) * 100
-
-        scales = {'fitlogs': None, 'fitprobs': 'both'}
-        x, y = self.probs, p2,
-        x_, y_, res = misc.fit_line(x, y, **scales)
-        nptest.assert_array_almost_equal(y_, self.known_y_probprob)
-        nt.assert_true(isinstance(res, sm.regression.linear_model.RegressionResultsWrapper))
-
-    @nt.raises(ValueError)
-    def test_bad_fitlogs(self):
-        x, y = self.zscores, self.data
-        x_, y_, res = misc.fit_line(x, y, fitlogs='junk')
-
-    @nt.raises(ValueError)
-    def test_bad_fitprobs(self):
-        x, y = self.zscores, self.data
-        x_, y_, res = misc.fit_line(x, y, fitprobs='junk')
-
-    def test_custom_xhat(self):
-        x, y = self.zscores, self.data
-        x_, y_, res = misc.fit_line(x, y, xhat=self.custom_xhat)
-        nptest.assert_array_almost_equal(y_, self.known_custom_yhat)
-
-class test_processAndersonDarlingResults(object):
-    def setup(self):
-        fieldnames = ['statistic', 'critical_values', 'significance_level']
-        AndersonResult = namedtuple('AndersonResult', fieldnames)
-        self.good = AndersonResult(
-            statistic=0.30194681312357829,
-            critical_values=np.array([0.529, 0.602, 0.722, 0.842, 1.002]),
-            significance_level=np.array([15., 10., 5., 2.5, 1.])
-        )
-
-        self.bad = AndersonResult(
-            statistic=np.inf,
-            critical_values=np.array([ 0.907,  1.061,  1.32 ,  1.58 ,  1.926]),
-            significance_level=np.array([ 15. ,  10. ,   5. ,   2.5,   1. ])
-        )
-
-        self.known_good = '99.0%'
-        self.known_bad = '<85.0%'
-
-    def test_good(self):
-        res = misc.processAndersonDarlingResults(self.good)
-        nt.assert_equal(res, self.known_good)
-
-    def test_bad(self):
-        res = misc.processAndersonDarlingResults(self.bad)
-        nt.assert_equal(res, self.known_bad)
->>>>>>> 9af33624
+        nt.assert_equal(res, self.known_bad)
<<<<<<< HEAD
from __future__ import print_function, division

import types
import pdb
import time
import sys
import os
import warnings
from six import StringIO

import numpy as np
import matplotlib.pyplot as plt
import pandas
from scipy import stats
import statsmodels.api as sm


def santizeTimestamp(timestamp):
    if not isinstance(timestamp, pandas.Timestamp):
        try:
            timestamp = pandas.Timestamp(timestamp)
        except:
            raise ValueError('{} could not be coerced into a pandas.Timestamp')

    return timestamp


def getSeason(date):
    '''Defines the season from a given date.

    Parameters
    ----------
    date : datetime.datetime object or similar
        Any object that represents a date and has `.month` and `.day`
        attributes

    Returns
    -------
    season : str

    Notes
    -----
    Assumes that all seasons changed on the 22nd (e.g., all winters
    start on Decemeber 22). This isn't strictly true, but it's good
    enough for now.

    '''
    date = santizeTimestamp(date)
    if (date.month == 12 and date.day >= 22) or \
            (date.month in [1, 2]) or \
            (date.month == 3 and date.day < 22):
        return 'winter'
    elif (date.month == 3 and date.day >= 22) or \
            (date.month in [4, 5]) or \
            (date.month == 6 and date.day < 22):
        return 'spring'
    elif (date.month == 6 and date.day >= 22) or \
            (date.month in [7, 8]) or \
            (date.month == 9 and date.day < 22):
        return 'summer'
    elif (date.month == 9 and date.day >= 22) or \
            (date.month in [10, 11]) or \
            (date.month == 12 and date.day < 22):
        return 'autumn'
    else: # pragma: no cover
        raise ValueError('could not assign season to  {}'.format(date))


def addSecondColumnLevel(levelval, levelname, olddf):
    '''
    Takes a simple index on a dataframe's columns and adds a new level
    with a single value.
    E.g., df.columns = ['res', 'qual'] -> [('Infl' ,'res'), ('Infl', 'qual')]
    '''
    if isinstance(olddf.columns, pandas.MultiIndex):
        raise ValueError('Dataframe already has MultiIndex on columns')
    colarray = [[levelval]*len(olddf.columns), olddf.columns]
    colindex = pandas.MultiIndex.from_arrays(colarray)
    newdf = olddf.copy()
    newdf.columns = colindex
    newdf.columns.names = [levelname, 'quantity']
    return newdf


def getUniqueDataframeIndexVal(df, indexlevel):
    '''
    Confirms that a given level of a dataframe's index only has
    one unique value. Useful for confirming consistent units.

    Raises error if level is not a single value. Returns value
    Otherwise
    '''
    index = np.unique(df.index.get_level_values(indexlevel).tolist())
    if index.shape != (1,):
        raise ValueError('index level "%s" is not unique!' % indexlevel)

    return index[0]


def sigFigs(x, n, expthresh=5, tex=False, pval=False, forceint=False):
    '''
    Formats a number into a string with the correct number of sig figs.

    Input:
        x (numeric) : the number you want to round
        n (int) : the number of sig figs it should have
        tex (bool) : toggles the scientific formatting of the number
        pval (bool) : if True and x < 0.001, will return "<0.001"
        forceint : if true, simply returns int(x)

    Typical Usage:
        >>> print(sigFigs(1247.15, 3))
               1250
        >>> print(sigFigs(1247.15, 7))
               1247.150
    '''
    # check on the number provided
    if x is not None and not np.isinf(x) and not np.isnan(x):

        # check on the sigFigs
        if n < 1:
            raise ValueError("number of sig figs must be greater than zero!")

        # return a string value unaltered
        #if type(x) == types.StringType:
        if isinstance(x, str):
            out = x

        elif pval and x < 0.001:
            out = "<0.001"
            if tex:
                out = '${}$'.format(out)

        elif forceint:
            out = '{:,.0f}'.format(x)

        # logic to do all of the rounding
        elif x != 0.0:
            order = np.floor(np.log10(np.abs(x)))

            if -1.0 * expthresh <= order <= expthresh:
                decimal_places = int(n - 1 - order)

                if decimal_places <= 0:
                    out = '{0:,.0f}'.format(round(x, decimal_places))

                else:
                    fmt = '{0:,.%df}' % decimal_places
                    out = fmt.format(x)

            else:
                decimal_places = n - 1
                if tex:
                    #raise NotImplementedError('no exponential tex formatting yet')
                    fmt = r'$%%0.%df \times 10 ^ {%d}$' % (decimal_places, order)
                    out = fmt % round(x / 10 ** order, decimal_places)
                else:
                    fmt = '{0:.%de}' % decimal_places
                    out = fmt.format(x)

        else:
            out = str(round(x, n))

    # with NAs and INFs, just return 'NA'
    else:
        out = 'NA'

    return out


def _sig_figs(x):
    '''
    Wrapper around `utils.sigFig` so it only requires 1 argument for the
        purpose of "apply"-ing it to a pandas dataframe

    Input:
        x : any number you want

    Writes:
        None

    Returns
        A string representation of `x` with 3 significant figures
    '''
    return sigFigs(x, n=3, tex=True)


def formatResult(result, qualifier, sigfigs=3):
    """ Formats a results with its qualifier

    Parameters
    ----------
    results : float
        The concentration or particulate strength
    qualifier : string
        The result's qualifier
    sigfigs : int
        The number of significant digits to which `result` should be
        formatted

    Returns
    -------
    formatted : string

    Example
    -------
    >>> wqio.formatResult(1.23, '<', sigfigs=4)
    "<1.230"

    """

    return '{}{}'.format(qualifier, sigFigs(result, sigfigs))


def _boxplot_legend(ax, notch=False, shrink=2.5, fontsize=10, showmean=False):
    '''
    Help function to draw a boxplot legend.
    Input:
        ax (matplotlib axes object) : axes on which the legend
            will be plotted
        notch (bool, default False) : whether or not to include
            notches (confidence intervals) around the median
        shrink (float, default 2.5) : some measure of how far away
            the annotation arrows should be from the elements to
            which they point.
    '''
    # load static, randomly generated data
    x = np.array([[
        1.7117, 2.5470, 3.2817, 2.3303, 2.7066, 4.2024, 2.7184, 2.9790,
        2.7782, 1.9440, 3.9939, 4.3938, 6.1780, 3.2937, 3.6596, 2.3589,
        1.5408, 3.7236, 2.9327, 4.2844, 3.5441, 3.9499, 2.0023, 3.7872,
        3.4989, 2.2898, 2.7913, 3.2796, 2.3650, 3.5436, 3.3459, 3.8699,
        3.7448, 2.0149, 2.1290, 4.2193, 4.3932, 1.6687, 5.1053, 2.3849,
        1.6996, 3.1484, 3.4078, 2.0051, 0.88211, 2.038, 3.3291, 2.3526,
        1.4030, 2.7147
    ]])

    # plot the boxplot
    bpLeg = ax.boxplot(x, notch=notch, positions=[1], widths=0.5, bootstrap=10000)

    # plot the mean
    if showmean:
        ax.plot(1, x.mean(), marker='o', mec='k', mfc='r', zorder=100)

    # format stuff (colors and linewidths and whatnot)
    plt.setp(bpLeg['whiskers'], color='k', linestyle='-', zorder=10)
    plt.setp(bpLeg['boxes'], color='k', zorder=10)
    plt.setp(bpLeg['medians'], color='r', zorder=5, linewidth=1.25)
    plt.setp(bpLeg['fliers'], marker='o', mfc='none', mec='r', ms=4, zorder=10)
    plt.setp(bpLeg['caps'], linewidth=0)

    # positions of the boxplot elements
    if notch:
        x05, y05 = 1.00, bpLeg['caps'][0].get_ydata()[0]
        x25, y25 = bpLeg['boxes'][0].get_xdata()[1], bpLeg['boxes'][0].get_ydata()[0]
        x50, y50 = bpLeg['medians'][0].get_xdata()[1], bpLeg['medians'][0].get_ydata()[0]
        x75, y75 = bpLeg['boxes'][0].get_xdata()[1], bpLeg['boxes'][0].get_ydata()[5]
        x95, y95 = 1.00, bpLeg['caps'][1].get_ydata()[0]
        xEx, yEx = 1.00, bpLeg['fliers'][0].get_ydata()[0]
        xCIL, yCIL = bpLeg['boxes'][0].get_xdata()[0], bpLeg['boxes'][0].get_ydata()[2]
        xCIU, yCIU = bpLeg['boxes'][0].get_xdata()[0], bpLeg['boxes'][0].get_ydata()[4]

    else:
        x05, y05 = bpLeg['caps'][0].get_xdata()[1], bpLeg['caps'][1].get_ydata()[0]
        x25, y25 = bpLeg['boxes'][0].get_xdata()[0], bpLeg['boxes'][0].get_ydata()[0]
        x50, y50 = bpLeg['medians'][0].get_xdata()[1], bpLeg['medians'][0].get_ydata()[0]
        x75, y75 = bpLeg['boxes'][0].get_xdata()[0], bpLeg['boxes'][0].get_ydata()[2]
        x95, y95 = bpLeg['caps'][1].get_xdata()[1], bpLeg['caps'][0].get_ydata()[0]
        xEx, yEx = 0.95, bpLeg['fliers'][0].get_ydata()[0]

    # axes formatting
    ax.set_xlim([0, 2])
    ax.set_yticks(range(9))
    ax.set_yticklabels([])
    ax.set_xticklabels([], fontsize=5)
    ax.xaxis.set_ticks_position("none")
    ax.yaxis.set_ticks_position("none")

    # annotation formats
    ap = dict(arrowstyle="->", shrinkB=shrink)

    # text for the labels
    note1 = r'{1) Interquartile range: $\mathrm{IQR} = \mathrm{Q3} - \mathrm{Q1}$}'
    note2 = '{2) Geometric means are plotted only for bacteria data.\nOtherwise, arithmetic means are shown.'
    legText = {
        '5th': r'{Min. data $\ge \mathrm{Q1} - 1.5 \times \mathrm{IQR}$}',
        '25th': r'{$25^{\mathrm{th}}\:\mathrm{percentile},\:\mathrm{Q}1$}',
        '50th': r'{$50^{\mathrm{th}} \mathrm{percentile}$, median}',
        '75th': r'{$75^{\mathrm{th}}\:\mathrm{percentile},\:\mathrm{Q3}$}',
        '95th': r'{Max. data $\le \mathrm{Q3} + 1.5 \times \mathrm{IQR}$}',
        'Out': r'{Outlier $>\mathrm{Q3} + 1.5 \times \mathrm{IQR}$} (note 1)',
        'CIL': r'{Lower 95\% CI about the median}',
        'CIU': r'{Upper 95\% CI about the median}',
        'notes': 'Notes:\n%s\n%s' % (note1, note2),
        'mean': r'Mean (note 2)'
    }

    # add notes
    ax.annotate(legText['notes'], (0.05, 0.01), xycoords='data', fontsize=fontsize)

    # label the mean
    if showmean:
        ax.annotate(legText['mean'], (1, x.mean()), xycoords='data',
                    xytext=(1.15, 5.75), textcoords='data', va='center',
                    arrowprops=ap, fontsize=fontsize)

    # label the lower whisker
    ax.annotate(legText['5th'], (x05, y05), xycoords='data',
                xytext=(1.25, y05), textcoords='data', va='center',
                arrowprops=ap, fontsize=fontsize)

    # label 1st quartile
    ax.annotate(legText['25th'], (x25, y25), xycoords='data',
                xytext=(1.55, y25*0.75), textcoords='data', va='center',
                arrowprops=ap, fontsize=fontsize)

    # label the median
    ax.annotate(legText['50th'], (x50, y50), xycoords='data',
                xytext=(1.45, y50), textcoords='data', va='center',
                arrowprops=ap, fontsize=fontsize)

    # label the 3rd quartile
    ax.annotate(legText['75th'], (x75, y75), xycoords='data',
                xytext=(1.55, y75*1.25), textcoords='data', va='center',
                arrowprops=ap, fontsize=fontsize)

    # label the upper whisker
    ax.annotate(legText['95th'], (x95, y95), xycoords='data',
                xytext=(0.05, 7.00), textcoords='data', va='center',
                arrowprops=ap, fontsize=fontsize)

    # label an outlier
    ax.annotate(legText['Out'], (xEx, yEx), xycoords='data',
                xytext=(1.00, 7.50), textcoords='data', va='center',
                arrowprops=ap, fontsize=fontsize)

    # label confidence intervals around the mean
    if notch:
        ax.annotate(legText['CIL'], (xCIL, yCIL), xycoords='data',
                    xytext=(0.05, 0.75*yCIL), textcoords='data', va='center',
                    arrowprops=ap, fontsize=fontsize)

        ax.annotate(legText['CIU'], (xCIU, yCIU), xycoords='data',
                    xytext=(0.05, 1.25*yCIU), textcoords='data', va='center',
                    arrowprops=ap, fontsize=fontsize)

    # legend and grid formats
    ax.set_frame_on(False)
    ax.yaxis.grid(False, which='major')
    ax.xaxis.grid(False, which='major')


def makeBoxplotLegend(filename='bmp/tex/boxplotlegend', figsize=4, **kwargs):
    '''
    Creates an explanatory diagram for boxplots. **kwargs are fed to _boxplot_legend
    '''
    # setup the figure
    fig, ax = plt.subplots(figsize=(figsize, figsize))

    # call the helper function that does the heavy lifting
    _boxplot_legend(ax, **kwargs)

    # optimize the figure's layout
    fig.tight_layout()

    # save and close
    fig.savefig(filename + '.pdf', transparent=True, dpi=300)
    fig.savefig(filename + '.png', transparent=True, dpi=300)
    plt.close(fig)


def processFilename(filename):
    '''
    Sanitizes a filename. DON'T feed it a full path
    Typical Usage
        >>> processFilename('FigureBenzon/Inzo_1')
        FigureBenzonInzo1
    '''
    badchars = [' ', ',', '+', '$', '_', '{', '}', '/', '&']
    fn = filename
    for bc in badchars:
        fn = fn.replace(bc, '')
    return fn


def constructPath(name, ext, *args):
    '''
    Builds a path from a filename, extension, and directories.
    Infers the last directory from the extension
    >>> print(constructPath('test1 2', 'tex', 'cvc', 'output'))
    cvc/output/tex/test12.tex
    '''
    destinations = {
        'png': 'img',
        'pdf': 'img',
        'csv': 'csv',
        'tex': 'tex',
    }
    dest_dir = destinations[ext]
    filename = processFilename(name + '.' + ext)
    basepath = os.path.join(*args)
    filepath = os.path.join(basepath, dest_dir, filename)
    return filepath


def makeTablesFromCSVStrings(tablestring, texpath=None, csvpath=None):
    '''
    Takes a string already in CSV format and writes it to a CSV file and a
        LaTeX table

    Input:
        tablestring (string) : CSV-formatted string of data
        filename (string) : filename of the output files

    Writes:
         CSV and LaTeX files of the data

    Returns:
        None
    '''
    # make a dataframe of the csvstring
    df = pandas.read_csv(StringIO(tablestring))

    # write the CSV file
    if csvpath is not None:
        with open(csvpath, 'w') as csv:
            csv.write(tablestring)

    # write the LaTeX file
    if texpath is not None:
        with open(texpath, 'w') as tex:
            tex.write(df.to_latex(index=False).replace("Unnamed: 1", ""))


def addStatsToOutputSummary(csvpath, index_cols=['Date'], na_values='--'):
    '''
    Reads a CSV file in to a pandas dataframe and appends stats to the bottom

    Input:
        filepath (string) : full path to a file *without* the extension

    Writes:
        1) a CSV file of the data in `filepath + '.csv'` with stats at the
            bottom of the file
        2) a LaTeX table version of the file above

    Returns:
        None

    TODO: figure out what to do with -counts-
    '''

    # read in the data, pretending that the dates are strings
    summary = pandas.read_csv(csvpath, parse_dates=False, index_col=index_cols,
                              na_values=na_values)

    orig_cols = summary.columns.tolist()

    # compute stats
    stat_df = summary.describe()

    # append stats to the bottom of the table
    summary = summary.append(stat_df)

    # set the index's name
    summary.index.names = index_cols

    # dump the CSV
    summary[orig_cols].to_csv(csvpath, na_rep='--')
    return summary


def addExternalValueToOutputSummary(csvpath, comparedict, comparecol,
                                    index_cols=['Date'], na_values='--'):
    # read in the data, pretending that the dates are strings
    summary = pandas.read_csv(csvpath, parse_dates=False, index_col=index_cols,
                              na_values=na_values)
    original_columns = summary.columns

    # make the comparison values a dataframe
    compare_df = pandas.DataFrame(sorted(list(comparedict.values())),
                                  index=sorted(list(comparedict.keys())),
                                  columns=[comparecol])

    # append that df
    summary = summary.append(compare_df)

    # set the index's name
    summary.index.names = index_cols

    # dump the CSV
    summary[original_columns].to_csv(csvpath, na_rep='--')
    return summary


def sanitizeTex(texstring):
    newstring = (
        texstring.replace(r'\\%', r'\%')
                 .replace(r'\\', r'\tabularnewline')
                 .replace('\$', '$')
                 .replace('\_', '_')
                 .replace('ug/L', '\si[per-mode=symbol]{\micro\gram\per\liter}')
                 .replace(r'\textbackslashtimes', r'\times')
                 .replace(r'\textbackslash', '')
                 .replace(r'\textasciicircum', r'^')
                 .replace('\{', '{')
                 .replace('\}', '}')
    )
    return newstring


def csvToTex(csvpath, texpath, na_rep='--', float_format=_sig_figs, pcols=15,
             addmidrules=None, replaceTBrules=True, replacestats=True):
    '''
    Convert data in CSV format to a LaTeX table

    Input:
        csvpath (string) : full name and file path of the input data file
        texpath (string) : full name and file path of the output LaTeX file
        na_rep (string, default "--") : how NA values should be written
        float_format (fxn, default `_sig_figs`) : single input function that
            will return the correct representation of floating point numbers

    Writes:
        A LaTeX table representation of the data found in `csvpath`

    Returns:
        None

    '''
    # read in the data pandas
    data = pandas.read_csv(csvpath, parse_dates=False, na_values=[na_rep])

    # open a new file and use pandas to dump the latex and close out
    with open(texpath, 'w') as texfile:
        data.to_latex(texfile, float_format=float_format, na_rep=na_rep,
                      index=False)

    if pcols > 0:
        lines = []
        texfile = open(texpath, 'r')
        header = texfile.readline()
        header_sections = header.split('{')
        old_col_def = header_sections[-1][:-2]
        new_col_def = ''
        for n in range(len(old_col_def)):
            if n == 0:
                new_col_def = new_col_def + 'l'
            new_col_def = new_col_def + 'x{%smm}' % pcols

        lines.append(header.replace(old_col_def, new_col_def))
        rest_of_file = sanitizeTex(texfile.read())

        if replaceTBrules:
            rest_of_file = rest_of_file.replace("\\toprule", "\\midrule")
            rest_of_file = rest_of_file.replace("\\bottomrule", "\\midrule")

        if replacestats:
            rest_of_file = rest_of_file.replace("std", "Std. Dev.")
            rest_of_file = rest_of_file.replace("50\\%", "Median")
            rest_of_file = rest_of_file.replace("25\\%", "25th Percentile")
            rest_of_file = rest_of_file.replace("75\\%", "75th Percentile")
            rest_of_file = rest_of_file.replace("count", "Count")
            rest_of_file = rest_of_file.replace("mean", "Mean")
            rest_of_file = rest_of_file.replace("min ", "Min. ")
            rest_of_file = rest_of_file.replace("max", "Max.")

            # XXX: omg hack
            rest_of_file = rest_of_file.replace("AluMin.um", "Aluminum")

        if addmidrules is not None:
            if hasattr(addmidrules, 'append'):
                for amr in addmidrules:
                    rest_of_file = rest_of_file.replace(amr, '\\midrule\n%s' % amr)
            else:
                rest_of_file = rest_of_file.replace(amr, '\\midrule\n%s' % addmidrules)

        lines.extend(rest_of_file)
        texfile.close()

        texfile = open(texpath, 'w')
        texfile.writelines(lines)
        texfile.close()


def csvToXlsx(csvpath, xlsxpath, na_rep='--', float_format=None):
    '''
    Convert data in CSV format to a Excel workbook

    Input:
        csvpath (string) : full name and file path of the input data file
        xlsxpath (string) : full name and file path of the output .xlsx file
        na_rep (string, default "--") : how NA values should be written
        float_format (fxn, default `_sig_figs`) : single input function that
            will return the correct representation of floating point numbers

    Writes:
        A LaTeX table representation of the data found in `csvpath`

    Returns:
        None

    '''
    # read in the data pandas
    data = pandas.read_csv(csvpath, parse_dates=False, na_values=[na_rep])

    # use pandas to dump the excel file and close out
    data.to_excel(xlsxpath, float_format=float_format, na_rep=na_rep, index=False)


def nested_getattr(baseobject, attribute):
    '''
    Returns the value of an attribute of an object that
    is nested several layers deep.

    Input:
        baseobject : this seriously can be anything
        attribute (string) : and string representation of what you want

    Writes:
        None

    Output:
        No telling. It depends on what you ask for.

    Example:
        >>> nested_getattr(dataset, 'influent.stats.mean')
    '''
    for attr in attribute.split('.'):
        baseobject = getattr(baseobject, attr)
    return baseobject


def normalize_units(dataframe, units_map, targetunit, paramcol='parameter',
                    rescol='Outflow_res', unitcol='Outflow_unit'):

    try:
        units_map[targetunit]
    except KeyError:
        raise ValueError('{0} is not contained in `units_map`'.format(targetunit))

    # standardize units in the wqdata
    dataframe['normalize'] = dataframe[unitcol].map(units_map.get)
    if isinstance(targetunit, dict):
        dataframe['targetunit'] = dataframe[paramcol].map(targetunit.get)
    else:
        dataframe['targetunit'] = targetunit

    dataframe['convert'] = dataframe['targetunit'].map(units_map.get)
    dataframe[rescol] = dataframe[rescol] * dataframe['normalize'] / dataframe['convert']

    # reassign unites
    dataframe[unitcol] = dataframe.targetunit
    return dataframe


def normalize_units2(data, normFxn, convFxn, unitFxn, paramcol='parameter',
                     rescol='res', unitcol='unit', dlcol=None):
    d = data.copy()
    normalization = d[unitcol].apply(normFxn)
    conversion = d[paramcol].apply(convFxn)

    factor = normalization / conversion

    d[rescol] *= factor
    if dlcol is not None:
        d[dlcol] *= factor

    d.loc[:, unitcol] = d[paramcol].apply(unitFxn)
    return d


def makeTexTable(tablefile, caption, sideways=False, footnotetext=None,
                 clearpage=False, pos='h!'):
    if sideways:
        tabletype = 'sidewaystable'
        clearpage = True
    else:
        tabletype = 'table'

    if clearpage:
        clearpagetext = r'\clearpage'
    else:
        clearpagetext = ''

    if footnotetext is None:
        notes = ''
    else:
        notes = footnotetext

    tablestring = r"""
    \begin{%s}[%s]
        \rowcolors{1}{CVCWhite}{CVCLightGrey}
        \caption{%s}
        \centering
        \input{%s}
    \end{%s}
    %s
    %s
    """ % (tabletype, pos, caption, tablefile, tabletype, notes, clearpagetext)
    return tablestring


def makeLongLandscapeTexTable(df, caption, label, footnotetext=None, index=False):
    if footnotetext is None:
        notes = ''
    else:
        notes = footnotetext

    tabletexstring = df.to_latex(index=index, float_format=_sig_figs, na_rep='--')
    valuelines = tabletexstring.split('\n')[4:-3]
    valuestring = '\n'.join(valuelines)

    def _multicol_format(args):
        n, col = args
        if n == 0:
            align = 'l'
        else:
            align = 'p{16mm}'

        return r"\multicolumn{1}{%s}{%s}" % (align, col.replace('%', r'\%'))

    dfcols = df.columns.tolist()

    colalignlist = ['c'] * len(dfcols)
    colalignlist[0] = 'l'
    colalignment = ''.join(colalignlist)

    col_enum = list(enumerate(dfcols))
    columns = ' &\n\t\t'.join(list(map(_multicol_format, col_enum)))

    tablestring = r"""
    \begin{landscape}
        \centering
        \rowcolors{1}{CVCWhite}{CVCLightGrey}
        \begin{longtable}{%s}
            \caption{%s} \label{%s} \\
            \toprule
                %s \\
            \toprule
            \endfirsthead

            \multicolumn{%d}{c}
            {{\bfseries \tablename\ \thetable{} -- continued from previous page}} \\
            \toprule
                %s \\
            \toprule
            \endhead

            \toprule
                \rowcolor{CVCWhite}
                \multicolumn{%d}{r}{{Continued on next page...}} \\
            \bottomrule
            \endfoot

            \bottomrule
            \endlastfoot

%s

        \end{longtable}
    \end{landscape}
    %s
    \clearpage
    """ % (colalignment, caption, label, columns, len(dfcols),
           columns, len(dfcols), valuestring, notes)
    return tablestring


def makeTexFigure(figFile, caption, pos='hb', clearpage=True):
    '''
    Create the LaTeX for include a figure in a document

    Input:
        figFile (string) : path to the image you want to include
        caption (string) : what it should say in the figure's caption
        pos (string, default 'hb') : placement preferences
            (h='here' or b='below')
        clearpage (bool, default True) : whether or not the LaTeX
            command "\clearpage" should be called after the figure

    Returns:
        figurestring (string) : the LaTeX string to include a figure
            in the appendix reports
    '''
    if clearpage:
        clearpagetext = r'\clearpage'
    else:
        clearpagetext = ''

    figurestring = r"""
    \begin{figure}[%s]   %% FIGURE
        \centering
        \includegraphics[scale=1.00]{%s}
        \caption{%s}
    \end{figure}         %% FIGURE
    %s
    """ % (pos, figFile, caption, clearpagetext)
    return figurestring


def stringify(value, fmt, attribute=None):
    if attribute is not None and value is not None:
        quantity = nested_getattr(value, attribute)
    else:
        quantity = value

    if quantity is None:
        return '--'
    else:
        return fmt % quantity


def pH2concentration(pH, *args):
    '''
    Takes a pH value and converts it to proton concentration
    in mg/L
    '''
    # check that we recieved a valid input:
    if pH < 0 or pH > 14:
        raise ValueError('pH = %f but must be between 0 and 14' % pH)

    # avogadro's number (items/mole)
    avogadro = 6.0221413e+23

    # mass of a proton (kg)
    proton_mass = 1.672621777e-27

    # grams per kilogram
    kg2g = 1000

    # milligrams per gram
    g2mg = 1000

    return 10**(-1*pH) * avogadro * proton_mass * kg2g * g2mg


def estimateFromLineParams(xdata, slope, intercept, xlog=False, ylog=False):
    '''
    Estimate the dependent of a linear fit given x-data and linear parameters

    Parameters
    ----------
    xdata : numpy array or pandas Series/DataFrame
        The input independent variable of the fit

    slope : float
        Slope of the best-fit line

    intercept : float
        y-intercept of the best-fit line

    xlog : bool (default = False)
        Toggles whether or not the x-data are lognormally distributed

    ylog : bool (default = False)
        Toggles whether or not the y-data are lognormally distributed

    Returns
    -------
    yhat : same type as xdata
        Estimate of the dependent variable.

    '''

    x = np.array(xdata)
    if ylog:
        if xlog:
            yhat = np.exp(intercept) * x  ** slope
        else:
            yhat = np.exp(intercept) * np.exp(slope) ** x

    else:
        if xlog:
            yhat = slope * np.log(x) + intercept

        else:
            yhat = slope * x + intercept

    return yhat


def redefineIndexLevel(dataframe, levelname, value, criteria=None, dropold=True):
    '''
    Redefine a selection of BMPs into another or new category
    Input:
        dataframe : pandas DataFrame.

        levelname : string
            The name of the index level that needs to be modified. The catch
            here is that this value needs to be valid after calling
            `dataframe.reset_index()`. In otherwords, if you have a 3-level
            column index and you want to modify the "Units" level of the index,
            you should actually pass `("Units", "", "")`. Annoying, but that's
            life right now.

        value : string or int
            The replacement value for the index level.

        critera : function/lambda expression or None
            This should return True/False in a manner consitent with the
            `.select()` method of a pandas dataframe. See that docstring
            for more info. If None, the redifinition will apply to the whole
            dataframe.

        dropold : optional bool (defaul is True)
            Toggles the replacement (True) or addition (False) of the data
            of the redefined BMPs into the the `data` dataframe.

    Returns:
        None

    '''

    if criteria is not None:
        selection = dataframe.select(criteria)
    else:
        selection = dataframe.copy()

    if dropold:
        dataframe = dataframe.drop(selection.index)

    selection.reset_index(inplace=True)
    selection[levelname] = value
    selection = selection.set_index(dataframe.index.names)

    return dataframe.append(selection).sort_index()


def checkIntervalOverlap(interval1, interval2, oneway=False):
    '''Checks if two numeric intervals overlaps

    Parameters
    ----------
    interval1, interval2 : array like
        len = 2 sequences to compare

    oneway : bool, default = False
        if true, only checks that interval1 falls at least partially
        inside interval2, but not the other way around

    Returns
    -------
    bool

    '''
    test1 = np.min(interval2) <= np.max(interval1) <= np.max(interval2)
    test2 =  np.min(interval2) <= np.min(interval1) <= np.max(interval2)

    if oneway:
        return test1 or test2
    else:
        test3 = checkIntervalOverlap(interval2, interval1, oneway=True)
        return test1 or test2 or test3


def makeTimestamp(row, datecol='sampledate', timecol='sampletime',
                  issuewarnings=False):
    '''Makes a pandas.Timestamp from separate date/time columns

    Parameters
    ----------

    row : dict-like (ideallty a row in a dataframe)
    datecol : optional string (default = 'sampledate')
        Name of the column containing the dates
    timecol : optional string (default = 'sampletime')
        Name of the column containing the times

    Returns
    -------

    tstamp : pandas.Timestamp

    '''

    fallback_datetime = pandas.Timestamp('1901-01-01 00:00')

    if row[datecol] is None or pandas.isnull(row[datecol]):
        fb_date = True
    else:
        fb_date = False
        try:
            date = pandas.Timestamp(row[datecol]).date()
        except ValueError:
            fb_date = True

    if fb_date:
        date = fallback_datetime.date()
        if issuewarnings:
            warnings.warn("Using fallback date from {}".format(row[datecol]))

    if row[timecol] is None or pandas.isnull(row[timecol]):
        fb_time = True
    else:
        fb_time = False
        try:
            time = pandas.Timestamp(row[timecol]).time()
        except ValueError:
            fb_time = True

    if fb_time:
        time = fallback_datetime.time()
        if issuewarnings:
            warnings.warn("Using fallback time from {}".format(row[timecol]))

    dtstring = '{} {}'.format(date, time)
    tstamp = pandas.Timestamp(dtstring)

    return tstamp


def whiskers_and_fliers(x, q1, q3, transformout=None):
    wnf = {}
    if transformout is None:
        transformout = lambda x: x

    iqr = q3 - q1
    # get low extreme
    loval = q1 - (1.5 * iqr)
    whislo = np.compress(x >= loval, x)
    if len(whislo) == 0 or np.min(whislo) > q1:
        whislo = q1
    else:
        whislo = np.min(whislo)

    # get high extreme
    hival = q3 + (1.5 * iqr)
    whishi = np.compress(x <= hival, x)
    if len(whishi) == 0 or np.max(whishi) < q3:
        whishi = q3
    else:
        whishi = np.max(whishi)

    wnf['fliers'] = np.hstack([
        transformout(np.compress(x < whislo, x)),
        transformout(np.compress(x > whishi, x))
    ])
    wnf['whishi'] = transformout(whishi)
    wnf['whislo'] = transformout(whislo)

    return wnf


def getWaterYear(date):
    """ Returns the water year of a given date

    Parameters
    ----------
    date : datetime-like
        A datetime or Timestamp object

    Returns
    -------
    wateryear : string
        The water year of `date`

    Example
    -------
    >>> import datetime
    >>> import wqio
    >>> x = datetime.datetime(2005, 11, 2)
    >>> print(wqio.utils.getWaterYear(x))
        '2005/2006'

    """

    year = date.year
    yearstring = '{}/{}'
    if date.month >= 10:
        return yearstring.format(year, year + 1)
    else:
        return yearstring.format(year - 1, year)


def fit_line(x, y, xhat=None, fitprobs=None, fitlogs=None, dist=None):
    """ Fits a line to x-y data in various forms (raw, log, prob scales)

    Parameters
    ----------
    x, y : array-like
        Independent and dependent data, respectively.
    xhat : array-like or None, optional
        The values at which yhat should should be estimated. If
        not provided, falls back to the sorted values of ``x``.
    fitprobs, fitlogs : str, options.
        Defines how data should be transformed. Valid values are
        'x', 'y', or 'both'. If using ``fitprobs``, variables should
        be expressed as a percentage, i.e.,
        Probablility transform = lambda x: ``dist``.ppf(x / 100.).
        Log transform = lambda x: np.log(x).
        Take care to not pass the same value to both ``fitlogs`` and
        ``figprobs`` as both transforms will be applied.
    dist : scipy.stats distribution or None, optional
        A fully-spec'd scipy.stats distribution such that ``dist.ppf``
        can be called. If not provided, defaults to scipt.stats.norm.

    Returns
    -------
    xhat, yhat : numpy arrays
        Linear model estimates of ``x`` and ``y``.
    results : a statmodels result object
        The object returned by statsmodels.OLS.fit()

    """

    def _check_fit_arg(arg, argname):
        valid_args = ['x', 'y', 'both', None]
        if arg not in valid_args:
            msg = 'Valid value for {} ({}). Must be on of {}'
            raise ValueError(msg.format(argname, arg, valid_args))

    _check_fit_arg(fitprobs, "fitprobs")
    _check_fit_arg(fitlogs, "fitlogs")

    if xhat is None:
        xhat = np.array([np.min(x), np.max(x)])

    if dist is None:
        dist = stats.norm

    if fitprobs in ['x', 'both']:
        x = dist.ppf(x/100.)
        xhat = dist.ppf(np.array(xhat)/100.)

    if fitprobs in ['y', 'both']:
        y  = dist.ppf(y/100.)

    if fitlogs in ['x', 'both']:
        x = np.log(x)
    if fitlogs in ['y', 'both']:
        y = np.log(y)

    x = sm.add_constant(x)
    model = model = sm.OLS(y, x)
    results = model.fit()


    yhat = estimateFromLineParams(xhat, results.params[1],
                                        results.params[0],
                                        xlog=fitlogs in ['x', 'both'],
                                        ylog=fitlogs in ['y', 'both'])

    if fitprobs in ['y', 'both']:
        yhat = 100.* dist.cdf(yhat)
    if fitprobs in ['x', 'both']:
        xhat = 100.* dist.cdf(xhat)

    return xhat, yhat, results


def processAndersonDarlingResults(ad_results):
    """ Return a nice string of Anderson-Darling test results

    Parameters
    ----------
    ad_result : tuple or namedtuple
        The packed output from scipt.stats.anderson

    Returns
    -------
    result : str
        A string representation of the confidence in the result.
    """
    a2, crit, sig = ad_results
    try:
        ci = 100 - sig[a2 < crit][-1]
        return '%0.1f%%' % (ci,)
    except IndexError:
        ci = 100 - sig[0]
        return '<%0.1f%%' % (ci,)


class ProgressBar:
    def __init__(self, sequence, width=50, labels=None, labelfxn=None):
        '''Progress bar for notebookes:

        Basic Usage:
        >>> X = range(1000)
        >>> pbar = utils.ProgressBar(X)
        >>> for n, x in enumerate(X, 1):
        >>>     # do stuff with x
        >>>     pbar.animate(n)


        '''
        self.sequence = sequence
        self.iterations = len(sequence)
        self.labels = labels
        self.labelfxn = labelfxn
        self.prog_bar = '[]'
        self.fill_char = '*'
        self.width = width
        self.__update_amount(0)

    def animate(self, iter):
        print('\r', self, end='')
        sys.stdout.flush()
        self.update_iteration(iter + 1)

    def update_iteration(self, elapsed_iter):
        self.__update_amount((elapsed_iter / float(self.iterations)) * 100.0)
        if self.labels is None and self.labelfxn is None:
            self.prog_bar += '  %d of %s complete' % (elapsed_iter, self.iterations)
        elif elapsed_iter <= self.iterations:
            if self.labels is None:
                label = self.labelfxn(self.sequence[elapsed_iter-1])
            else:
                label = self.labels[elapsed_iter-1]

            self.prog_bar += '  %d of %s (%s)' % (elapsed_iter, self.iterations, label)

    def __update_amount(self, new_amount):
        percent_done = int(round((new_amount / 100.0) * 100.0))
        all_full = self.width - 2
        num_hashes = int(round((percent_done / 100.0) * all_full))
        self.prog_bar = '[' + self.fill_char * num_hashes + ' ' * (all_full - num_hashes) + ']'
        pct_place = (len(self.prog_bar) // 2) - len(str(percent_done))
        pct_string = '%d%%' % percent_done
        self.prog_bar = self.prog_bar[0:pct_place] + \
            (pct_string + self.prog_bar[pct_place + len(pct_string):])

    def __str__(self):
        return str(self.prog_bar)
=======
from __future__ import print_function, division

import types
import pdb
import time
import sys
import os
import warnings
from six import StringIO

import numpy as np
import matplotlib.pyplot as plt
import pandas
from scipy import stats
import statsmodels.api as sm


def santizeTimestamp(timestamp):
    if not isinstance(timestamp, pandas.Timestamp):
        try:
            timestamp = pandas.Timestamp(timestamp)
        except:
            raise ValueError('{} could not be coerced into a pandas.Timestamp')

    return timestamp


def getSeason(date):
    '''Defines the season from a given date.

    Parameters
    ----------
    date : datetime.datetime object or similar
        Any object that represents a date and has `.month` and `.day`
        attributes

    Returns
    -------
    season : str

    Notes
    -----
    Assumes that all seasons changed on the 22nd (e.g., all winters
    start on Decemeber 22). This isn't strictly true, but it's good
    enough for now.

    '''
    date = santizeTimestamp(date)
    if (date.month == 12 and date.day >= 22) or \
            (date.month in [1, 2]) or \
            (date.month == 3 and date.day < 22):
        return 'winter'
    elif (date.month == 3 and date.day >= 22) or \
            (date.month in [4, 5]) or \
            (date.month == 6 and date.day < 22):
        return 'spring'
    elif (date.month == 6 and date.day >= 22) or \
            (date.month in [7, 8]) or \
            (date.month == 9 and date.day < 22):
        return 'summer'
    elif (date.month == 9 and date.day >= 22) or \
            (date.month in [10, 11]) or \
            (date.month == 12 and date.day < 22):
        return 'autumn'
    else: # pragma: no cover
        raise ValueError('could not assign season to  {}'.format(date))


def addSecondColumnLevel(levelval, levelname, olddf):
    '''
    Takes a simple index on a dataframe's columns and adds a new level
    with a single value.
    E.g., df.columns = ['res', 'qual'] -> [('Infl' ,'res'), ('Infl', 'qual')]
    '''
    if isinstance(olddf.columns, pandas.MultiIndex):
        raise ValueError('Dataframe already has MultiIndex on columns')
    colarray = [[levelval]*len(olddf.columns), olddf.columns]
    colindex = pandas.MultiIndex.from_arrays(colarray)
    newdf = olddf.copy()
    newdf.columns = colindex
    newdf.columns.names = [levelname, 'quantity']
    return newdf


def getUniqueDataframeIndexVal(df, indexlevel):
    '''
    Confirms that a given level of a dataframe's index only has
    one unique value. Useful for confirming consistent units.

    Raises error if level is not a single value. Returns value
    Otherwise
    '''
    index = np.unique(df.index.get_level_values(indexlevel).tolist())
    if index.shape != (1,):
        raise ValueError('index level "%s" is not unique!' % indexlevel)

    return index[0]


def sigFigs(x, n, expthresh=5, tex=False, pval=False, forceint=False):
    '''
    Formats a number into a string with the correct number of sig figs.

    Input:
        x (numeric) : the number you want to round
        n (int) : the number of sig figs it should have
        tex (bool) : toggles the scientific formatting of the number
        pval (bool) : if True and x < 0.001, will return "<0.001"
        forceint : if true, simply returns int(x)

    Typical Usage:
        >>> print(sigFigs(1247.15, 3))
               1250
        >>> print(sigFigs(1247.15, 7))
               1247.150
    '''
    # check on the number provided
    if x is not None and not np.isinf(x) and not np.isnan(x):

        # check on the sigFigs
        if n < 1:
            raise ValueError("number of sig figs must be greater than zero!")

        # return a string value unaltered
        #if type(x) == types.StringType:
        if isinstance(x, str):
            out = x

        elif pval and x < 0.001:
            out = "<0.001"
            if tex:
                out = '${}$'.format(out)

        elif forceint:
            out = '{:,.0f}'.format(x)

        # logic to do all of the rounding
        elif x != 0.0:
            order = np.floor(np.log10(np.abs(x)))

            if -1.0 * expthresh <= order <= expthresh:
                decimal_places = int(n - 1 - order)

                if decimal_places <= 0:
                    out = '{0:,.0f}'.format(round(x, decimal_places))

                else:
                    fmt = '{0:,.%df}' % decimal_places
                    out = fmt.format(x)

            else:
                decimal_places = n - 1
                if tex:
                    #raise NotImplementedError('no exponential tex formatting yet')
                    fmt = r'$%%0.%df \times 10 ^ {%d}$' % (decimal_places, order)
                    out = fmt % round(x / 10 ** order, decimal_places)
                else:
                    fmt = '{0:.%de}' % decimal_places
                    out = fmt.format(x)

        else:
            out = str(round(x, n))

    # with NAs and INFs, just return 'NA'
    else:
        out = 'NA'

    return out


def _sig_figs(x):
    '''
    Wrapper around `utils.sigFig` so it only requires 1 argument for the
        purpose of "apply"-ing it to a pandas dataframe

    Input:
        x : any number you want

    Writes:
        None

    Returns
        A string representation of `x` with 3 significant figures
    '''
    return sigFigs(x, n=3, tex=True)


def formatResult(result, qualifier, sigfigs=3):
    """ Formats a results with its qualifier

    Parameters
    ----------
    results : float
        The concentration or particulate strength
    qualifier : string
        The result's qualifier
    sigfigs : int
        The number of significant digits to which `result` should be
        formatted

    Returns
    -------
    formatted : string

    Example
    -------
    >>> wqio.formatResult(1.23, '<', sigfigs=4)
    "<1.230"

    """

    return '{}{}'.format(qualifier, sigFigs(result, sigfigs))


def _boxplot_legend(ax, notch=False, shrink=2.5, fontsize=10, showmean=False):
    '''
    Help function to draw a boxplot legend.
    Input:
        ax (matplotlib axes object) : axes on which the legend
            will be plotted
        notch (bool, default False) : whether or not to include
            notches (confidence intervals) around the median
        shrink (float, default 2.5) : some measure of how far away
            the annotation arrows should be from the elements to
            which they point.
    '''
    # load static, randomly generated data
    x = np.array([[
        1.7117, 2.5470, 3.2817, 2.3303, 2.7066, 4.2024, 2.7184, 2.9790,
        2.7782, 1.9440, 3.9939, 4.3938, 6.1780, 3.2937, 3.6596, 2.3589,
        1.5408, 3.7236, 2.9327, 4.2844, 3.5441, 3.9499, 2.0023, 3.7872,
        3.4989, 2.2898, 2.7913, 3.2796, 2.3650, 3.5436, 3.3459, 3.8699,
        3.7448, 2.0149, 2.1290, 4.2193, 4.3932, 1.6687, 5.1053, 2.3849,
        1.6996, 3.1484, 3.4078, 2.0051, 0.88211, 2.038, 3.3291, 2.3526,
        1.4030, 2.7147
    ]])

    # plot the boxplot
    bpLeg = ax.boxplot(x, notch=notch, positions=[1], widths=0.5, bootstrap=10000)

    # plot the mean
    if showmean:
        ax.plot(1, x.mean(), marker='o', mec='k', mfc='r', zorder=100)

    # format stuff (colors and linewidths and whatnot)
    plt.setp(bpLeg['whiskers'], color='k', linestyle='-', zorder=10)
    plt.setp(bpLeg['boxes'], color='k', zorder=10)
    plt.setp(bpLeg['medians'], color='r', zorder=5, linewidth=1.25)
    plt.setp(bpLeg['fliers'], marker='o', mfc='none', mec='r', ms=4, zorder=10)
    plt.setp(bpLeg['caps'], linewidth=0)

    # positions of the boxplot elements
    if notch:
        x05, y05 = 1.00, bpLeg['caps'][0].get_ydata()[0]
        x25, y25 = bpLeg['boxes'][0].get_xdata()[1], bpLeg['boxes'][0].get_ydata()[0]
        x50, y50 = bpLeg['medians'][0].get_xdata()[1], bpLeg['medians'][0].get_ydata()[0]
        x75, y75 = bpLeg['boxes'][0].get_xdata()[1], bpLeg['boxes'][0].get_ydata()[5]
        x95, y95 = 1.00, bpLeg['caps'][1].get_ydata()[0]
        xEx, yEx = 1.00, bpLeg['fliers'][0].get_ydata()[0]
        xCIL, yCIL = bpLeg['boxes'][0].get_xdata()[0], bpLeg['boxes'][0].get_ydata()[2]
        xCIU, yCIU = bpLeg['boxes'][0].get_xdata()[0], bpLeg['boxes'][0].get_ydata()[4]

    else:
        x05, y05 = bpLeg['caps'][0].get_xdata()[1], bpLeg['caps'][1].get_ydata()[0]
        x25, y25 = bpLeg['boxes'][0].get_xdata()[0], bpLeg['boxes'][0].get_ydata()[0]
        x50, y50 = bpLeg['medians'][0].get_xdata()[1], bpLeg['medians'][0].get_ydata()[0]
        x75, y75 = bpLeg['boxes'][0].get_xdata()[0], bpLeg['boxes'][0].get_ydata()[2]
        x95, y95 = bpLeg['caps'][1].get_xdata()[1], bpLeg['caps'][0].get_ydata()[0]
        xEx, yEx = 0.95, bpLeg['fliers'][0].get_ydata()[0]

    # axes formatting
    ax.set_xlim([0, 2])
    ax.set_yticks(range(9))
    ax.set_yticklabels([])
    ax.set_xticklabels([], fontsize=5)
    ax.xaxis.set_ticks_position("none")
    ax.yaxis.set_ticks_position("none")

    # annotation formats
    ap = dict(arrowstyle="->", shrinkB=shrink)

    # text for the labels
    note1 = r'{1) Interquartile range: $\mathrm{IQR} = \mathrm{Q3} - \mathrm{Q1}$}'
    note2 = '{2) Geometric means are plotted only for bacteria data.\nOtherwise, arithmetic means are shown.'
    legText = {
        '5th': r'{Min. data $\ge \mathrm{Q1} - 1.5 \times \mathrm{IQR}$}',
        '25th': r'{$25^{\mathrm{th}}\:\mathrm{percentile},\:\mathrm{Q}1$}',
        '50th': r'{$50^{\mathrm{th}} \mathrm{percentile}$, median}',
        '75th': r'{$75^{\mathrm{th}}\:\mathrm{percentile},\:\mathrm{Q3}$}',
        '95th': r'{Max. data $\le \mathrm{Q3} + 1.5 \times \mathrm{IQR}$}',
        'Out': r'{Outlier $>\mathrm{Q3} + 1.5 \times \mathrm{IQR}$} (note 1)',
        'CIL': r'{Lower 95\% CI about the median}',
        'CIU': r'{Upper 95\% CI about the median}',
        'notes': 'Notes:\n%s\n%s' % (note1, note2),
        'mean': r'Mean (note 2)'
    }

    # add notes
    ax.annotate(legText['notes'], (0.05, 0.01), xycoords='data', fontsize=fontsize)

    # label the mean
    if showmean:
        ax.annotate(legText['mean'], (1, x.mean()), xycoords='data',
                    xytext=(1.15, 5.75), textcoords='data', va='center',
                    arrowprops=ap, fontsize=fontsize)

    # label the lower whisker
    ax.annotate(legText['5th'], (x05, y05), xycoords='data',
                xytext=(1.25, y05), textcoords='data', va='center',
                arrowprops=ap, fontsize=fontsize)

    # label 1st quartile
    ax.annotate(legText['25th'], (x25, y25), xycoords='data',
                xytext=(1.55, y25*0.75), textcoords='data', va='center',
                arrowprops=ap, fontsize=fontsize)

    # label the median
    ax.annotate(legText['50th'], (x50, y50), xycoords='data',
                xytext=(1.45, y50), textcoords='data', va='center',
                arrowprops=ap, fontsize=fontsize)

    # label the 3rd quartile
    ax.annotate(legText['75th'], (x75, y75), xycoords='data',
                xytext=(1.55, y75*1.25), textcoords='data', va='center',
                arrowprops=ap, fontsize=fontsize)

    # label the upper whisker
    ax.annotate(legText['95th'], (x95, y95), xycoords='data',
                xytext=(0.05, 7.00), textcoords='data', va='center',
                arrowprops=ap, fontsize=fontsize)

    # label an outlier
    ax.annotate(legText['Out'], (xEx, yEx), xycoords='data',
                xytext=(1.00, 7.50), textcoords='data', va='center',
                arrowprops=ap, fontsize=fontsize)

    # label confidence intervals around the mean
    if notch:
        ax.annotate(legText['CIL'], (xCIL, yCIL), xycoords='data',
                    xytext=(0.05, 0.75*yCIL), textcoords='data', va='center',
                    arrowprops=ap, fontsize=fontsize)

        ax.annotate(legText['CIU'], (xCIU, yCIU), xycoords='data',
                    xytext=(0.05, 1.25*yCIU), textcoords='data', va='center',
                    arrowprops=ap, fontsize=fontsize)

    # legend and grid formats
    ax.set_frame_on(False)
    ax.yaxis.grid(False, which='major')
    ax.xaxis.grid(False, which='major')


def makeBoxplotLegend(filename='bmp/tex/boxplotlegend', figsize=4, **kwargs):
    '''
    Creates an explanatory diagram for boxplots. **kwargs are fed to _boxplot_legend
    '''
    # setup the figure
    fig, ax = plt.subplots(figsize=(figsize, figsize))

    # call the helper function that does the heavy lifting
    _boxplot_legend(ax, **kwargs)

    # optimize the figure's layout
    fig.tight_layout()

    # save and close
    fig.savefig(filename + '.pdf', transparent=True, dpi=300)
    fig.savefig(filename + '.png', transparent=True, dpi=300)
    plt.close(fig)


def processFilename(filename):
    '''
    Sanitizes a filename. DON'T feed it a full path
    Typical Usage
        >>> processFilename('FigureBenzon/Inzo_1')
        FigureBenzonInzo1
    '''
    badchars = [' ', ',', '+', '$', '_', '{', '}', '/', '&']
    fn = filename
    for bc in badchars:
        fn = fn.replace(bc, '')
    return fn


def constructPath(name, ext, *args):
    '''
    Builds a path from a filename, extension, and directories.
    Infers the last directory from the extension
    >>> print(constructPath('test1 2', 'tex', 'cvc', 'output'))
    cvc/output/tex/test12.tex
    '''
    destinations = {
        'png': 'img',
        'pdf': 'img',
        'csv': 'csv',
        'tex': 'tex',
    }
    dest_dir = destinations[ext]
    filename = processFilename(name + '.' + ext)
    basepath = os.path.join(*args)
    filepath = os.path.join(basepath, dest_dir, filename)
    return filepath


def makeTablesFromCSVStrings(tablestring, texpath=None, csvpath=None):
    '''
    Takes a string already in CSV format and writes it to a CSV file and a
        LaTeX table

    Input:
        tablestring (string) : CSV-formatted string of data
        filename (string) : filename of the output files

    Writes:
         CSV and LaTeX files of the data

    Returns:
        None
    '''
    # make a dataframe of the csvstring
    df = pandas.read_csv(StringIO(tablestring))

    # write the CSV file
    if csvpath is not None:
        with open(csvpath, 'w') as csv:
            csv.write(tablestring)

    # write the LaTeX file
    if texpath is not None:
        with open(texpath, 'w') as tex:
            tex.write(df.to_latex(index=False).replace("Unnamed: 1", ""))


def addStatsToOutputSummary(csvpath, index_cols=['Date'], na_values='--'):
    '''
    Reads a CSV file in to a pandas dataframe and appends stats to the bottom

    Input:
        filepath (string) : full path to a file *without* the extension

    Writes:
        1) a CSV file of the data in `filepath + '.csv'` with stats at the
            bottom of the file
        2) a LaTeX table version of the file above

    Returns:
        None

    TODO: figure out what to do with -counts-
    '''

    # read in the data, pretending that the dates are strings
    summary = pandas.read_csv(csvpath, parse_dates=False, index_col=index_cols,
                              na_values=na_values)

    orig_cols = summary.columns.tolist()

    # compute stats
    stat_df = summary.describe()

    # append stats to the bottom of the table
    summary = summary.append(stat_df)

    # set the index's name
    summary.index.names = index_cols

    # dump the CSV
    summary[orig_cols].to_csv(csvpath, na_rep='--')
    return summary


def addExternalValueToOutputSummary(csvpath, comparedict, comparecol,
                                    index_cols=['Date'], na_values='--'):
    # read in the data, pretending that the dates are strings
    summary = pandas.read_csv(csvpath, parse_dates=False, index_col=index_cols,
                              na_values=na_values)
    original_columns = summary.columns

    # make the comparison values a dataframe
    compare_df = pandas.DataFrame(sorted(list(comparedict.values())),
                                  index=sorted(list(comparedict.keys())),
                                  columns=[comparecol])

    # append that df
    summary = summary.append(compare_df)

    # set the index's name
    summary.index.names = index_cols

    # dump the CSV
    summary[original_columns].to_csv(csvpath, na_rep='--')
    return summary


def sanitizeTex(texstring):
    newstring = (
        texstring.replace(r'\\%', r'\%')
                 .replace(r'\\', r'\tabularnewline')
                 .replace('\$', '$')
                 .replace('\_', '_')
                 .replace('ug/L', '\si[per-mode=symbol]{\micro\gram\per\liter}')
                 .replace(r'\textbackslashtimes', r'\times')
                 .replace(r'\textbackslash', '')
                 .replace(r'\textasciicircum', r'^')
                 .replace('\{', '{')
                 .replace('\}', '}')
    )
    return newstring


def csvToTex(csvpath, texpath, na_rep='--', float_format=_sig_figs, pcols=15,
             addmidrules=None, replaceTBrules=True, replacestats=True):
    '''
    Convert data in CSV format to a LaTeX table

    Input:
        csvpath (string) : full name and file path of the input data file
        texpath (string) : full name and file path of the output LaTeX file
        na_rep (string, default "--") : how NA values should be written
        float_format (fxn, default `_sig_figs`) : single input function that
            will return the correct representation of floating point numbers

    Writes:
        A LaTeX table representation of the data found in `csvpath`

    Returns:
        None

    '''
    # read in the data pandas
    data = pandas.read_csv(csvpath, parse_dates=False, na_values=[na_rep])

    # open a new file and use pandas to dump the latex and close out
    with open(texpath, 'w') as texfile:
        data.to_latex(texfile, float_format=float_format, na_rep=na_rep,
                      index=False)

    if pcols > 0:
        lines = []
        texfile = open(texpath, 'r')
        header = texfile.readline()
        header_sections = header.split('{')
        old_col_def = header_sections[-1][:-2]
        new_col_def = ''
        for n in range(len(old_col_def)):
            if n == 0:
                new_col_def = new_col_def + 'l'
            new_col_def = new_col_def + 'x{%smm}' % pcols

        lines.append(header.replace(old_col_def, new_col_def))
        rest_of_file = sanitizeTex(texfile.read())

        if replaceTBrules:
            rest_of_file = rest_of_file.replace("\\toprule", "\\midrule")
            rest_of_file = rest_of_file.replace("\\bottomrule", "\\midrule")

        if replacestats:
            rest_of_file = rest_of_file.replace("std", "Std. Dev.")
            rest_of_file = rest_of_file.replace("50\\%", "Median")
            rest_of_file = rest_of_file.replace("25\\%", "25th Percentile")
            rest_of_file = rest_of_file.replace("75\\%", "75th Percentile")
            rest_of_file = rest_of_file.replace("count", "Count")
            rest_of_file = rest_of_file.replace("mean", "Mean")
            rest_of_file = rest_of_file.replace("min ", "Min. ")
            rest_of_file = rest_of_file.replace("max", "Max.")

            # XXX: omg hack
            rest_of_file = rest_of_file.replace("AluMin.um", "Aluminum")

        if addmidrules is not None:
            if hasattr(addmidrules, 'append'):
                for amr in addmidrules:
                    rest_of_file = rest_of_file.replace(amr, '\\midrule\n%s' % amr)
            else:
                rest_of_file = rest_of_file.replace(amr, '\\midrule\n%s' % addmidrules)

        lines.extend(rest_of_file)
        texfile.close()

        texfile = open(texpath, 'w')
        texfile.writelines(lines)
        texfile.close()


def csvToXlsx(csvpath, xlsxpath, na_rep='--', float_format=None):
    '''
    Convert data in CSV format to a Excel workbook

    Input:
        csvpath (string) : full name and file path of the input data file
        xlsxpath (string) : full name and file path of the output .xlsx file
        na_rep (string, default "--") : how NA values should be written
        float_format (fxn, default `_sig_figs`) : single input function that
            will return the correct representation of floating point numbers

    Writes:
        A LaTeX table representation of the data found in `csvpath`

    Returns:
        None

    '''
    # read in the data pandas
    data = pandas.read_csv(csvpath, parse_dates=False, na_values=[na_rep])

    # use pandas to dump the excel file and close out
    data.to_excel(xlsxpath, float_format=float_format, na_rep=na_rep, index=False)


def nested_getattr(baseobject, attribute):
    '''
    Returns the value of an attribute of an object that
    is nested several layers deep.

    Input:
        baseobject : this seriously can be anything
        attribute (string) : and string representation of what you want

    Writes:
        None

    Output:
        No telling. It depends on what you ask for.

    Example:
        >>> nested_getattr(dataset, 'influent.stats.mean')
    '''
    for attr in attribute.split('.'):
        baseobject = getattr(baseobject, attr)
    return baseobject


def normalize_units(dataframe, units_map, targetunit, paramcol='parameter',
                    rescol='Outflow_res', unitcol='Outflow_unit'):

    try:
        units_map[targetunit]
    except KeyError:
        raise ValueError('{0} is not contained in `units_map`'.format(targetunit))

    # standardize units in the wqdata
    dataframe['normalize'] = dataframe[unitcol].map(units_map.get)
    if isinstance(targetunit, dict):
        dataframe['targetunit'] = dataframe[paramcol].map(targetunit.get)
    else:
        dataframe['targetunit'] = targetunit

    dataframe['convert'] = dataframe['targetunit'].map(units_map.get)
    dataframe[rescol] = dataframe[rescol] * dataframe['normalize'] / dataframe['convert']

    # reassign unites
    dataframe[unitcol] = dataframe.targetunit
    return dataframe


def normalize_units2(data, normFxn, convFxn, unitFxn, paramcol='parameter',
                     rescol='res', unitcol='unit', dlcol=None):
    d = data.copy()
    normalization = d[unitcol].apply(normFxn)
    conversion = d[paramcol].apply(convFxn)

    factor = normalization / conversion

    d[rescol] *= factor
    if dlcol is not None:
        d[dlcol] *= factor

    d.loc[:, unitcol] = d[paramcol].apply(unitFxn)
    return d


def makeTexTable(tablefile, caption, sideways=False, footnotetext=None,
                 clearpage=False, pos='h!'):
    if sideways:
        tabletype = 'sidewaystable'
        clearpage = True
    else:
        tabletype = 'table'

    if clearpage:
        clearpagetext = r'\clearpage'
    else:
        clearpagetext = ''

    if footnotetext is None:
        notes = ''
    else:
        notes = footnotetext

    tablestring = r"""
    \begin{%s}[%s]
        \rowcolors{1}{CVCWhite}{CVCLightGrey}
        \caption{%s}
        \centering
        \input{%s}
    \end{%s}
    %s
    %s
    """ % (tabletype, pos, caption, tablefile, tabletype, notes, clearpagetext)
    return tablestring


def makeLongLandscapeTexTable(df, caption, label, footnotetext=None, index=False):
    if footnotetext is None:
        notes = ''
    else:
        notes = footnotetext

    tabletexstring = df.to_latex(index=index, float_format=_sig_figs, na_rep='--')
    valuelines = tabletexstring.split('\n')[4:-3]
    valuestring = '\n'.join(valuelines)

    def _multicol_format(args):
        n, col = args
        if n == 0:
            align = 'l'
        else:
            align = 'p{16mm}'

        return r"\multicolumn{1}{%s}{%s}" % (align, col.replace('%', r'\%'))

    dfcols = df.columns.tolist()

    colalignlist = ['c'] * len(dfcols)
    colalignlist[0] = 'l'
    colalignment = ''.join(colalignlist)

    col_enum = list(enumerate(dfcols))
    columns = ' &\n\t\t'.join(list(map(_multicol_format, col_enum)))

    tablestring = r"""
    \begin{landscape}
        \centering
        \rowcolors{1}{CVCWhite}{CVCLightGrey}
        \begin{longtable}{%s}
            \caption{%s} \label{%s} \\
            \toprule
                %s \\
            \toprule
            \endfirsthead

            \multicolumn{%d}{c}
            {{\bfseries \tablename\ \thetable{} -- continued from previous page}} \\
            \toprule
                %s \\
            \toprule
            \endhead

            \toprule
                \rowcolor{CVCWhite}
                \multicolumn{%d}{r}{{Continued on next page...}} \\
            \bottomrule
            \endfoot

            \bottomrule
            \endlastfoot

%s

        \end{longtable}
    \end{landscape}
    %s
    \clearpage
    """ % (colalignment, caption, label, columns, len(dfcols),
           columns, len(dfcols), valuestring, notes)
    return tablestring


def makeTexFigure(figFile, caption, pos='hb', clearpage=True):
    '''
    Create the LaTeX for include a figure in a document

    Input:
        figFile (string) : path to the image you want to include
        caption (string) : what it should say in the figure's caption
        pos (string, default 'hb') : placement preferences
            (h='here' or b='below')
        clearpage (bool, default True) : whether or not the LaTeX
            command "\clearpage" should be called after the figure

    Returns:
        figurestring (string) : the LaTeX string to include a figure
            in the appendix reports
    '''
    if clearpage:
        clearpagetext = r'\clearpage'
    else:
        clearpagetext = ''

    figurestring = r"""
    \begin{figure}[%s]   %% FIGURE
        \centering
        \includegraphics[scale=1.00]{%s}
        \caption{%s}
    \end{figure}         %% FIGURE
    %s
    """ % (pos, figFile, caption, clearpagetext)
    return figurestring


def stringify(value, fmt, attribute=None):
    if attribute is not None and value is not None:
        quantity = nested_getattr(value, attribute)
    else:
        quantity = value

    if quantity is None:
        return '--'
    else:
        return fmt % quantity


def pH2concentration(pH, *args):
    '''
    Takes a pH value and converts it to proton concentration
    in mg/L
    '''
    # check that we recieved a valid input:
    if pH < 0 or pH > 14:
        raise ValueError('pH = %f but must be between 0 and 14' % pH)

    # avogadro's number (items/mole)
    avogadro = 6.0221413e+23

    # mass of a proton (kg)
    proton_mass = 1.672621777e-27

    # grams per kilogram
    kg2g = 1000

    # milligrams per gram
    g2mg = 1000

    return 10**(-1*pH) * avogadro * proton_mass * kg2g * g2mg


def estimateFromLineParams(xdata, slope, intercept, xlog=False, ylog=False):
    '''
    Estimate the dependent of a linear fit given x-data and linear parameters

    Parameters
    ----------
    xdata : numpy array or pandas Series/DataFrame
        The input independent variable of the fit

    slope : float
        Slope of the best-fit line

    intercept : float
        y-intercept of the best-fit line

    xlog : bool (default = False)
        Toggles whether or not the x-data are lognormally distributed

    ylog : bool (default = False)
        Toggles whether or not the y-data are lognormally distributed

    Returns
    -------
    yhat : same type as xdata
        Estimate of the dependent variable.

    '''

    x = np.array(xdata)
    if ylog:
        if xlog:
            yhat = np.exp(intercept) * x  ** slope
        else:
            yhat = np.exp(intercept) * np.exp(slope) ** x

    else:
        if xlog:
            yhat = slope * np.log(x) + intercept

        else:
            yhat = slope * x + intercept

    return yhat


def redefineIndexLevel(dataframe, levelname, value, criteria=None, dropold=True):
    '''
    Redefine a selection of BMPs into another or new category
    Input:
        dataframe : pandas DataFrame.

        levelname : string
            The name of the index level that needs to be modified. The catch
            here is that this value needs to be valid after calling
            `dataframe.reset_index()`. In otherwords, if you have a 3-level
            column index and you want to modify the "Units" level of the index,
            you should actually pass `("Units", "", "")`. Annoying, but that's
            life right now.

        value : string or int
            The replacement value for the index level.

        critera : function/lambda expression or None
            This should return True/False in a manner consitent with the
            `.select()` method of a pandas dataframe. See that docstring
            for more info. If None, the redifinition will apply to the whole
            dataframe.

        dropold : optional bool (defaul is True)
            Toggles the replacement (True) or addition (False) of the data
            of the redefined BMPs into the the `data` dataframe.

    Returns:
        None

    '''

    if criteria is not None:
        selection = dataframe.select(criteria)
    else:
        selection = dataframe.copy()

    if dropold:
        dataframe = dataframe.drop(selection.index)

    selection.reset_index(inplace=True)
    selection[levelname] = value
    selection = selection.set_index(dataframe.index.names)

    return dataframe.append(selection).sort_index()


def checkIntervalOverlap(interval1, interval2, oneway=False):
    '''Checks if two numeric intervals overlaps

    Parameters
    ----------
    interval1, interval2 : array like
        len = 2 sequences to compare

    oneway : bool, default = False
        if true, only checks that interval1 falls at least partially
        inside interval2, but not the other way around

    Returns
    -------
    bool

    '''
    test1 = np.min(interval2) <= np.max(interval1) <= np.max(interval2)
    test2 =  np.min(interval2) <= np.min(interval1) <= np.max(interval2)

    if oneway:
        return test1 or test2
    else:
        test3 = checkIntervalOverlap(interval2, interval1, oneway=True)
        return test1 or test2 or test3


def makeTimestamp(row, datecol='sampledate', timecol='sampletime',
                  issuewarnings=False):
    '''Makes a pandas.Timestamp from separate date/time columns

    Parameters
    ----------

    row : dict-like (ideallty a row in a dataframe)
    datecol : optional string (default = 'sampledate')
        Name of the column containing the dates
    timecol : optional string (default = 'sampletime')
        Name of the column containing the times

    Returns
    -------

    tstamp : pandas.Timestamp

    '''

    fallback_datetime = pandas.Timestamp('1901-01-01 00:00')

    if row[datecol] is None or pandas.isnull(row[datecol]):
        fb_date = True
    else:
        fb_date = False
        try:
            date = pandas.Timestamp(row[datecol]).date()
        except ValueError:
            fb_date = True

    if fb_date:
        date = fallback_datetime.date()
        if issuewarnings:
            warnings.warn("Using fallback date from {}".format(row[datecol]))

    if row[timecol] is None or pandas.isnull(row[timecol]):
        fb_time = True
    else:
        fb_time = False
        try:
            time = pandas.Timestamp(row[timecol]).time()
        except ValueError:
            fb_time = True

    if fb_time:
        time = fallback_datetime.time()
        if issuewarnings:
            warnings.warn("Using fallback time from {}".format(row[timecol]))

    dtstring = '{} {}'.format(date, time)
    tstamp = pandas.Timestamp(dtstring)

    return tstamp


def whiskers_and_fliers(x, q1, q3, transformout=None):
    wnf = {}
    if transformout is None:
        transformout = lambda x: x

    iqr = q3 - q1
    # get low extreme
    loval = q1 - (1.5 * iqr)
    whislo = np.compress(x >= loval, x)
    if len(whislo) == 0 or np.min(whislo) > q1:
        whislo = q1
    else:
        whislo = np.min(whislo)

    # get high extreme
    hival = q3 + (1.5 * iqr)
    whishi = np.compress(x <= hival, x)
    if len(whishi) == 0 or np.max(whishi) < q3:
        whishi = q3
    else:
        whishi = np.max(whishi)

    wnf['fliers'] = np.hstack([
        transformout(np.compress(x < whislo, x)),
        transformout(np.compress(x > whishi, x))
    ])
    wnf['whishi'] = transformout(whishi)
    wnf['whislo'] = transformout(whislo)

    return wnf


def getWaterYear(date):
    """ Returns the water year of a given date

    Parameters
    ----------
    date : datetime-like
        A datetime or Timestamp object

    Returns
    -------
    wateryear : string
        The water year of `date`

    Example
    -------
    >>> import datetime
    >>> import wqio
    >>> x = datetime.datetime(2005, 11, 2)
    >>> print(wqio.utils.getWaterYear(x))
        '2005/2006'

    """

    year = date.year
    yearstring = '{}/{}'
    if date.month >= 10:
        return yearstring.format(year, year + 1)
    else:
        return yearstring.format(year - 1, year)


def fit_line(x, y, xhat=None, fitprobs=None, fitlogs=None, dist=None):
    """ Fits a line to x-y data in various forms (raw, log, prob scales)

    Parameters
    ----------
    x, y : array-like
        Independent and dependent data, respectively.
    xhat : array-like or None, optional
        The values at which yhat should should be estimated. If
        not provided, falls back to the sorted values of ``x``.
    fitprobs, fitlogs : str, options.
        Defines how data should be transformed. Valid values are
        'x', 'y', or 'both'. If using ``fitprobs``, variables should
        be expressed as a percentage, i.e.,
        Probablility transform = lambda x: ``dist``.ppf(x / 100.).
        Log transform = lambda x: np.log(x).
        Take care to not pass the same value to both ``fitlogs`` and
        ``figprobs`` as both transforms will be applied.
    dist : scipy.stats distribution or None, optional
        A fully-spec'd scipy.stats distribution such that ``dist.ppf``
        can be called. If not provided, defaults to scipt.stats.norm.

    Returns
    -------
    xhat, yhat : numpy arrays
        Linear model estimates of ``x`` and ``y``.
    results : a statmodels result object
        The object returned by statsmodels.OLS.fit()

    """

    def _check_fit_arg(arg, argname):
        valid_args = ['x', 'y', 'both', None]
        if arg not in valid_args:
            msg = 'Valid value for {} ({}). Must be on of {}'
            raise ValueError(msg.format(argname, arg, valid_args))

    _check_fit_arg(fitprobs, "fitprobs")
    _check_fit_arg(fitlogs, "fitlogs")

    if xhat is None:
        xhat = np.array([np.min(x), np.max(x)])

    if dist is None:
        dist = stats.norm

    if fitprobs in ['x', 'both']:
        x = dist.ppf(x/100.)
        xhat = dist.ppf(np.array(xhat)/100.)

    if fitprobs in ['y', 'both']:
        y  = dist.ppf(y/100.)

    if fitlogs in ['x', 'both']:
        x = np.log(x)
    if fitlogs in ['y', 'both']:
        y = np.log(y)

    x = sm.add_constant(x)
    model = model = sm.OLS(y, x)
    results = model.fit()


    yhat = estimateFromLineParams(xhat, results.params[1],
                                        results.params[0],
                                        xlog=fitlogs in ['x', 'both'],
                                        ylog=fitlogs in ['y', 'both'])

    if fitprobs in ['y', 'both']:
        yhat = 100.* dist.cdf(yhat)
    if fitprobs in ['x', 'both']:
        xhat = 100.* dist.cdf(xhat)

    return xhat, yhat, results


def processAndersonDarlingResults(ad_results):
    """ Return a nice string of Anderson-Darling test results

    Parameters
    ----------
    ad_result : tuple or namedtuple
        The packed output from scipt.stats.anderson

    Returns
    -------
    result : str
        A string representation of the confidence in the result.
    """
    a2, crit, sig = ad_results
    try:
        ci = 100 - sig[a2 < crit][-1]
        return '%0.1f%%' % (ci,)
    except IndexError:
        ci = 100 - sig[0]
        return '<%0.1f%%' % (ci,)


class ProgressBar:
    def __init__(self, sequence, width=50, labels=None, labelfxn=None):
        '''Progress bar for notebookes:

        Basic Usage:
        >>> X = range(1000)
        >>> pbar = utils.ProgressBar(X)
        >>> for n, x in enumerate(X, 1):
        >>>     # do stuff with x
        >>>     pbar.animate(n)


        '''
        self.sequence = sequence
        self.iterations = len(sequence)
        self.labels = labels
        self.labelfxn = labelfxn
        self.prog_bar = '[]'
        self.fill_char = '*'
        self.width = width
        self.__update_amount(0)

    def animate(self, iter):
        print('\r', self, end='')
        sys.stdout.flush()
        self.update_iteration(iter + 1)

    def update_iteration(self, elapsed_iter):
        self.__update_amount((elapsed_iter / float(self.iterations)) * 100.0)
        if self.labels is None and self.labelfxn is None:
            self.prog_bar += '  %d of %s complete' % (elapsed_iter, self.iterations)
        elif elapsed_iter <= self.iterations:
            if self.labels is None:
                label = self.labelfxn(self.sequence[elapsed_iter-1])
            else:
                label = self.labels[elapsed_iter-1]

            self.prog_bar += '  %d of %s (%s)' % (elapsed_iter, self.iterations, label)

    def __update_amount(self, new_amount):
        percent_done = int(round((new_amount / 100.0) * 100.0))
        all_full = self.width - 2
        num_hashes = int(round((percent_done / 100.0) * all_full))
        self.prog_bar = '[' + self.fill_char * num_hashes + ' ' * (all_full - num_hashes) + ']'
        pct_place = (len(self.prog_bar) // 2) - len(str(percent_done))
        pct_string = '%d%%' % percent_done
        self.prog_bar = self.prog_bar[0:pct_place] + \
            (pct_string + self.prog_bar[pct_place + len(pct_string):])

    def __str__(self):
        return str(self.prog_bar)
>>>>>>> 9af33624
<|MERGE_RESOLUTION|>--- conflicted
+++ resolved
@@ -1,4 +1,3 @@
-<<<<<<< HEAD
 from __future__ import print_function, division
 
 import types
@@ -1222,1230 +1221,4 @@
             (pct_string + self.prog_bar[pct_place + len(pct_string):])
 
     def __str__(self):
-        return str(self.prog_bar)
-=======
-from __future__ import print_function, division
-
-import types
-import pdb
-import time
-import sys
-import os
-import warnings
-from six import StringIO
-
-import numpy as np
-import matplotlib.pyplot as plt
-import pandas
-from scipy import stats
-import statsmodels.api as sm
-
-
-def santizeTimestamp(timestamp):
-    if not isinstance(timestamp, pandas.Timestamp):
-        try:
-            timestamp = pandas.Timestamp(timestamp)
-        except:
-            raise ValueError('{} could not be coerced into a pandas.Timestamp')
-
-    return timestamp
-
-
-def getSeason(date):
-    '''Defines the season from a given date.
-
-    Parameters
-    ----------
-    date : datetime.datetime object or similar
-        Any object that represents a date and has `.month` and `.day`
-        attributes
-
-    Returns
-    -------
-    season : str
-
-    Notes
-    -----
-    Assumes that all seasons changed on the 22nd (e.g., all winters
-    start on Decemeber 22). This isn't strictly true, but it's good
-    enough for now.
-
-    '''
-    date = santizeTimestamp(date)
-    if (date.month == 12 and date.day >= 22) or \
-            (date.month in [1, 2]) or \
-            (date.month == 3 and date.day < 22):
-        return 'winter'
-    elif (date.month == 3 and date.day >= 22) or \
-            (date.month in [4, 5]) or \
-            (date.month == 6 and date.day < 22):
-        return 'spring'
-    elif (date.month == 6 and date.day >= 22) or \
-            (date.month in [7, 8]) or \
-            (date.month == 9 and date.day < 22):
-        return 'summer'
-    elif (date.month == 9 and date.day >= 22) or \
-            (date.month in [10, 11]) or \
-            (date.month == 12 and date.day < 22):
-        return 'autumn'
-    else: # pragma: no cover
-        raise ValueError('could not assign season to  {}'.format(date))
-
-
-def addSecondColumnLevel(levelval, levelname, olddf):
-    '''
-    Takes a simple index on a dataframe's columns and adds a new level
-    with a single value.
-    E.g., df.columns = ['res', 'qual'] -> [('Infl' ,'res'), ('Infl', 'qual')]
-    '''
-    if isinstance(olddf.columns, pandas.MultiIndex):
-        raise ValueError('Dataframe already has MultiIndex on columns')
-    colarray = [[levelval]*len(olddf.columns), olddf.columns]
-    colindex = pandas.MultiIndex.from_arrays(colarray)
-    newdf = olddf.copy()
-    newdf.columns = colindex
-    newdf.columns.names = [levelname, 'quantity']
-    return newdf
-
-
-def getUniqueDataframeIndexVal(df, indexlevel):
-    '''
-    Confirms that a given level of a dataframe's index only has
-    one unique value. Useful for confirming consistent units.
-
-    Raises error if level is not a single value. Returns value
-    Otherwise
-    '''
-    index = np.unique(df.index.get_level_values(indexlevel).tolist())
-    if index.shape != (1,):
-        raise ValueError('index level "%s" is not unique!' % indexlevel)
-
-    return index[0]
-
-
-def sigFigs(x, n, expthresh=5, tex=False, pval=False, forceint=False):
-    '''
-    Formats a number into a string with the correct number of sig figs.
-
-    Input:
-        x (numeric) : the number you want to round
-        n (int) : the number of sig figs it should have
-        tex (bool) : toggles the scientific formatting of the number
-        pval (bool) : if True and x < 0.001, will return "<0.001"
-        forceint : if true, simply returns int(x)
-
-    Typical Usage:
-        >>> print(sigFigs(1247.15, 3))
-               1250
-        >>> print(sigFigs(1247.15, 7))
-               1247.150
-    '''
-    # check on the number provided
-    if x is not None and not np.isinf(x) and not np.isnan(x):
-
-        # check on the sigFigs
-        if n < 1:
-            raise ValueError("number of sig figs must be greater than zero!")
-
-        # return a string value unaltered
-        #if type(x) == types.StringType:
-        if isinstance(x, str):
-            out = x
-
-        elif pval and x < 0.001:
-            out = "<0.001"
-            if tex:
-                out = '${}$'.format(out)
-
-        elif forceint:
-            out = '{:,.0f}'.format(x)
-
-        # logic to do all of the rounding
-        elif x != 0.0:
-            order = np.floor(np.log10(np.abs(x)))
-
-            if -1.0 * expthresh <= order <= expthresh:
-                decimal_places = int(n - 1 - order)
-
-                if decimal_places <= 0:
-                    out = '{0:,.0f}'.format(round(x, decimal_places))
-
-                else:
-                    fmt = '{0:,.%df}' % decimal_places
-                    out = fmt.format(x)
-
-            else:
-                decimal_places = n - 1
-                if tex:
-                    #raise NotImplementedError('no exponential tex formatting yet')
-                    fmt = r'$%%0.%df \times 10 ^ {%d}$' % (decimal_places, order)
-                    out = fmt % round(x / 10 ** order, decimal_places)
-                else:
-                    fmt = '{0:.%de}' % decimal_places
-                    out = fmt.format(x)
-
-        else:
-            out = str(round(x, n))
-
-    # with NAs and INFs, just return 'NA'
-    else:
-        out = 'NA'
-
-    return out
-
-
-def _sig_figs(x):
-    '''
-    Wrapper around `utils.sigFig` so it only requires 1 argument for the
-        purpose of "apply"-ing it to a pandas dataframe
-
-    Input:
-        x : any number you want
-
-    Writes:
-        None
-
-    Returns
-        A string representation of `x` with 3 significant figures
-    '''
-    return sigFigs(x, n=3, tex=True)
-
-
-def formatResult(result, qualifier, sigfigs=3):
-    """ Formats a results with its qualifier
-
-    Parameters
-    ----------
-    results : float
-        The concentration or particulate strength
-    qualifier : string
-        The result's qualifier
-    sigfigs : int
-        The number of significant digits to which `result` should be
-        formatted
-
-    Returns
-    -------
-    formatted : string
-
-    Example
-    -------
-    >>> wqio.formatResult(1.23, '<', sigfigs=4)
-    "<1.230"
-
-    """
-
-    return '{}{}'.format(qualifier, sigFigs(result, sigfigs))
-
-
-def _boxplot_legend(ax, notch=False, shrink=2.5, fontsize=10, showmean=False):
-    '''
-    Help function to draw a boxplot legend.
-    Input:
-        ax (matplotlib axes object) : axes on which the legend
-            will be plotted
-        notch (bool, default False) : whether or not to include
-            notches (confidence intervals) around the median
-        shrink (float, default 2.5) : some measure of how far away
-            the annotation arrows should be from the elements to
-            which they point.
-    '''
-    # load static, randomly generated data
-    x = np.array([[
-        1.7117, 2.5470, 3.2817, 2.3303, 2.7066, 4.2024, 2.7184, 2.9790,
-        2.7782, 1.9440, 3.9939, 4.3938, 6.1780, 3.2937, 3.6596, 2.3589,
-        1.5408, 3.7236, 2.9327, 4.2844, 3.5441, 3.9499, 2.0023, 3.7872,
-        3.4989, 2.2898, 2.7913, 3.2796, 2.3650, 3.5436, 3.3459, 3.8699,
-        3.7448, 2.0149, 2.1290, 4.2193, 4.3932, 1.6687, 5.1053, 2.3849,
-        1.6996, 3.1484, 3.4078, 2.0051, 0.88211, 2.038, 3.3291, 2.3526,
-        1.4030, 2.7147
-    ]])
-
-    # plot the boxplot
-    bpLeg = ax.boxplot(x, notch=notch, positions=[1], widths=0.5, bootstrap=10000)
-
-    # plot the mean
-    if showmean:
-        ax.plot(1, x.mean(), marker='o', mec='k', mfc='r', zorder=100)
-
-    # format stuff (colors and linewidths and whatnot)
-    plt.setp(bpLeg['whiskers'], color='k', linestyle='-', zorder=10)
-    plt.setp(bpLeg['boxes'], color='k', zorder=10)
-    plt.setp(bpLeg['medians'], color='r', zorder=5, linewidth=1.25)
-    plt.setp(bpLeg['fliers'], marker='o', mfc='none', mec='r', ms=4, zorder=10)
-    plt.setp(bpLeg['caps'], linewidth=0)
-
-    # positions of the boxplot elements
-    if notch:
-        x05, y05 = 1.00, bpLeg['caps'][0].get_ydata()[0]
-        x25, y25 = bpLeg['boxes'][0].get_xdata()[1], bpLeg['boxes'][0].get_ydata()[0]
-        x50, y50 = bpLeg['medians'][0].get_xdata()[1], bpLeg['medians'][0].get_ydata()[0]
-        x75, y75 = bpLeg['boxes'][0].get_xdata()[1], bpLeg['boxes'][0].get_ydata()[5]
-        x95, y95 = 1.00, bpLeg['caps'][1].get_ydata()[0]
-        xEx, yEx = 1.00, bpLeg['fliers'][0].get_ydata()[0]
-        xCIL, yCIL = bpLeg['boxes'][0].get_xdata()[0], bpLeg['boxes'][0].get_ydata()[2]
-        xCIU, yCIU = bpLeg['boxes'][0].get_xdata()[0], bpLeg['boxes'][0].get_ydata()[4]
-
-    else:
-        x05, y05 = bpLeg['caps'][0].get_xdata()[1], bpLeg['caps'][1].get_ydata()[0]
-        x25, y25 = bpLeg['boxes'][0].get_xdata()[0], bpLeg['boxes'][0].get_ydata()[0]
-        x50, y50 = bpLeg['medians'][0].get_xdata()[1], bpLeg['medians'][0].get_ydata()[0]
-        x75, y75 = bpLeg['boxes'][0].get_xdata()[0], bpLeg['boxes'][0].get_ydata()[2]
-        x95, y95 = bpLeg['caps'][1].get_xdata()[1], bpLeg['caps'][0].get_ydata()[0]
-        xEx, yEx = 0.95, bpLeg['fliers'][0].get_ydata()[0]
-
-    # axes formatting
-    ax.set_xlim([0, 2])
-    ax.set_yticks(range(9))
-    ax.set_yticklabels([])
-    ax.set_xticklabels([], fontsize=5)
-    ax.xaxis.set_ticks_position("none")
-    ax.yaxis.set_ticks_position("none")
-
-    # annotation formats
-    ap = dict(arrowstyle="->", shrinkB=shrink)
-
-    # text for the labels
-    note1 = r'{1) Interquartile range: $\mathrm{IQR} = \mathrm{Q3} - \mathrm{Q1}$}'
-    note2 = '{2) Geometric means are plotted only for bacteria data.\nOtherwise, arithmetic means are shown.'
-    legText = {
-        '5th': r'{Min. data $\ge \mathrm{Q1} - 1.5 \times \mathrm{IQR}$}',
-        '25th': r'{$25^{\mathrm{th}}\:\mathrm{percentile},\:\mathrm{Q}1$}',
-        '50th': r'{$50^{\mathrm{th}} \mathrm{percentile}$, median}',
-        '75th': r'{$75^{\mathrm{th}}\:\mathrm{percentile},\:\mathrm{Q3}$}',
-        '95th': r'{Max. data $\le \mathrm{Q3} + 1.5 \times \mathrm{IQR}$}',
-        'Out': r'{Outlier $>\mathrm{Q3} + 1.5 \times \mathrm{IQR}$} (note 1)',
-        'CIL': r'{Lower 95\% CI about the median}',
-        'CIU': r'{Upper 95\% CI about the median}',
-        'notes': 'Notes:\n%s\n%s' % (note1, note2),
-        'mean': r'Mean (note 2)'
-    }
-
-    # add notes
-    ax.annotate(legText['notes'], (0.05, 0.01), xycoords='data', fontsize=fontsize)
-
-    # label the mean
-    if showmean:
-        ax.annotate(legText['mean'], (1, x.mean()), xycoords='data',
-                    xytext=(1.15, 5.75), textcoords='data', va='center',
-                    arrowprops=ap, fontsize=fontsize)
-
-    # label the lower whisker
-    ax.annotate(legText['5th'], (x05, y05), xycoords='data',
-                xytext=(1.25, y05), textcoords='data', va='center',
-                arrowprops=ap, fontsize=fontsize)
-
-    # label 1st quartile
-    ax.annotate(legText['25th'], (x25, y25), xycoords='data',
-                xytext=(1.55, y25*0.75), textcoords='data', va='center',
-                arrowprops=ap, fontsize=fontsize)
-
-    # label the median
-    ax.annotate(legText['50th'], (x50, y50), xycoords='data',
-                xytext=(1.45, y50), textcoords='data', va='center',
-                arrowprops=ap, fontsize=fontsize)
-
-    # label the 3rd quartile
-    ax.annotate(legText['75th'], (x75, y75), xycoords='data',
-                xytext=(1.55, y75*1.25), textcoords='data', va='center',
-                arrowprops=ap, fontsize=fontsize)
-
-    # label the upper whisker
-    ax.annotate(legText['95th'], (x95, y95), xycoords='data',
-                xytext=(0.05, 7.00), textcoords='data', va='center',
-                arrowprops=ap, fontsize=fontsize)
-
-    # label an outlier
-    ax.annotate(legText['Out'], (xEx, yEx), xycoords='data',
-                xytext=(1.00, 7.50), textcoords='data', va='center',
-                arrowprops=ap, fontsize=fontsize)
-
-    # label confidence intervals around the mean
-    if notch:
-        ax.annotate(legText['CIL'], (xCIL, yCIL), xycoords='data',
-                    xytext=(0.05, 0.75*yCIL), textcoords='data', va='center',
-                    arrowprops=ap, fontsize=fontsize)
-
-        ax.annotate(legText['CIU'], (xCIU, yCIU), xycoords='data',
-                    xytext=(0.05, 1.25*yCIU), textcoords='data', va='center',
-                    arrowprops=ap, fontsize=fontsize)
-
-    # legend and grid formats
-    ax.set_frame_on(False)
-    ax.yaxis.grid(False, which='major')
-    ax.xaxis.grid(False, which='major')
-
-
-def makeBoxplotLegend(filename='bmp/tex/boxplotlegend', figsize=4, **kwargs):
-    '''
-    Creates an explanatory diagram for boxplots. **kwargs are fed to _boxplot_legend
-    '''
-    # setup the figure
-    fig, ax = plt.subplots(figsize=(figsize, figsize))
-
-    # call the helper function that does the heavy lifting
-    _boxplot_legend(ax, **kwargs)
-
-    # optimize the figure's layout
-    fig.tight_layout()
-
-    # save and close
-    fig.savefig(filename + '.pdf', transparent=True, dpi=300)
-    fig.savefig(filename + '.png', transparent=True, dpi=300)
-    plt.close(fig)
-
-
-def processFilename(filename):
-    '''
-    Sanitizes a filename. DON'T feed it a full path
-    Typical Usage
-        >>> processFilename('FigureBenzon/Inzo_1')
-        FigureBenzonInzo1
-    '''
-    badchars = [' ', ',', '+', '$', '_', '{', '}', '/', '&']
-    fn = filename
-    for bc in badchars:
-        fn = fn.replace(bc, '')
-    return fn
-
-
-def constructPath(name, ext, *args):
-    '''
-    Builds a path from a filename, extension, and directories.
-    Infers the last directory from the extension
-    >>> print(constructPath('test1 2', 'tex', 'cvc', 'output'))
-    cvc/output/tex/test12.tex
-    '''
-    destinations = {
-        'png': 'img',
-        'pdf': 'img',
-        'csv': 'csv',
-        'tex': 'tex',
-    }
-    dest_dir = destinations[ext]
-    filename = processFilename(name + '.' + ext)
-    basepath = os.path.join(*args)
-    filepath = os.path.join(basepath, dest_dir, filename)
-    return filepath
-
-
-def makeTablesFromCSVStrings(tablestring, texpath=None, csvpath=None):
-    '''
-    Takes a string already in CSV format and writes it to a CSV file and a
-        LaTeX table
-
-    Input:
-        tablestring (string) : CSV-formatted string of data
-        filename (string) : filename of the output files
-
-    Writes:
-         CSV and LaTeX files of the data
-
-    Returns:
-        None
-    '''
-    # make a dataframe of the csvstring
-    df = pandas.read_csv(StringIO(tablestring))
-
-    # write the CSV file
-    if csvpath is not None:
-        with open(csvpath, 'w') as csv:
-            csv.write(tablestring)
-
-    # write the LaTeX file
-    if texpath is not None:
-        with open(texpath, 'w') as tex:
-            tex.write(df.to_latex(index=False).replace("Unnamed: 1", ""))
-
-
-def addStatsToOutputSummary(csvpath, index_cols=['Date'], na_values='--'):
-    '''
-    Reads a CSV file in to a pandas dataframe and appends stats to the bottom
-
-    Input:
-        filepath (string) : full path to a file *without* the extension
-
-    Writes:
-        1) a CSV file of the data in `filepath + '.csv'` with stats at the
-            bottom of the file
-        2) a LaTeX table version of the file above
-
-    Returns:
-        None
-
-    TODO: figure out what to do with -counts-
-    '''
-
-    # read in the data, pretending that the dates are strings
-    summary = pandas.read_csv(csvpath, parse_dates=False, index_col=index_cols,
-                              na_values=na_values)
-
-    orig_cols = summary.columns.tolist()
-
-    # compute stats
-    stat_df = summary.describe()
-
-    # append stats to the bottom of the table
-    summary = summary.append(stat_df)
-
-    # set the index's name
-    summary.index.names = index_cols
-
-    # dump the CSV
-    summary[orig_cols].to_csv(csvpath, na_rep='--')
-    return summary
-
-
-def addExternalValueToOutputSummary(csvpath, comparedict, comparecol,
-                                    index_cols=['Date'], na_values='--'):
-    # read in the data, pretending that the dates are strings
-    summary = pandas.read_csv(csvpath, parse_dates=False, index_col=index_cols,
-                              na_values=na_values)
-    original_columns = summary.columns
-
-    # make the comparison values a dataframe
-    compare_df = pandas.DataFrame(sorted(list(comparedict.values())),
-                                  index=sorted(list(comparedict.keys())),
-                                  columns=[comparecol])
-
-    # append that df
-    summary = summary.append(compare_df)
-
-    # set the index's name
-    summary.index.names = index_cols
-
-    # dump the CSV
-    summary[original_columns].to_csv(csvpath, na_rep='--')
-    return summary
-
-
-def sanitizeTex(texstring):
-    newstring = (
-        texstring.replace(r'\\%', r'\%')
-                 .replace(r'\\', r'\tabularnewline')
-                 .replace('\$', '$')
-                 .replace('\_', '_')
-                 .replace('ug/L', '\si[per-mode=symbol]{\micro\gram\per\liter}')
-                 .replace(r'\textbackslashtimes', r'\times')
-                 .replace(r'\textbackslash', '')
-                 .replace(r'\textasciicircum', r'^')
-                 .replace('\{', '{')
-                 .replace('\}', '}')
-    )
-    return newstring
-
-
-def csvToTex(csvpath, texpath, na_rep='--', float_format=_sig_figs, pcols=15,
-             addmidrules=None, replaceTBrules=True, replacestats=True):
-    '''
-    Convert data in CSV format to a LaTeX table
-
-    Input:
-        csvpath (string) : full name and file path of the input data file
-        texpath (string) : full name and file path of the output LaTeX file
-        na_rep (string, default "--") : how NA values should be written
-        float_format (fxn, default `_sig_figs`) : single input function that
-            will return the correct representation of floating point numbers
-
-    Writes:
-        A LaTeX table representation of the data found in `csvpath`
-
-    Returns:
-        None
-
-    '''
-    # read in the data pandas
-    data = pandas.read_csv(csvpath, parse_dates=False, na_values=[na_rep])
-
-    # open a new file and use pandas to dump the latex and close out
-    with open(texpath, 'w') as texfile:
-        data.to_latex(texfile, float_format=float_format, na_rep=na_rep,
-                      index=False)
-
-    if pcols > 0:
-        lines = []
-        texfile = open(texpath, 'r')
-        header = texfile.readline()
-        header_sections = header.split('{')
-        old_col_def = header_sections[-1][:-2]
-        new_col_def = ''
-        for n in range(len(old_col_def)):
-            if n == 0:
-                new_col_def = new_col_def + 'l'
-            new_col_def = new_col_def + 'x{%smm}' % pcols
-
-        lines.append(header.replace(old_col_def, new_col_def))
-        rest_of_file = sanitizeTex(texfile.read())
-
-        if replaceTBrules:
-            rest_of_file = rest_of_file.replace("\\toprule", "\\midrule")
-            rest_of_file = rest_of_file.replace("\\bottomrule", "\\midrule")
-
-        if replacestats:
-            rest_of_file = rest_of_file.replace("std", "Std. Dev.")
-            rest_of_file = rest_of_file.replace("50\\%", "Median")
-            rest_of_file = rest_of_file.replace("25\\%", "25th Percentile")
-            rest_of_file = rest_of_file.replace("75\\%", "75th Percentile")
-            rest_of_file = rest_of_file.replace("count", "Count")
-            rest_of_file = rest_of_file.replace("mean", "Mean")
-            rest_of_file = rest_of_file.replace("min ", "Min. ")
-            rest_of_file = rest_of_file.replace("max", "Max.")
-
-            # XXX: omg hack
-            rest_of_file = rest_of_file.replace("AluMin.um", "Aluminum")
-
-        if addmidrules is not None:
-            if hasattr(addmidrules, 'append'):
-                for amr in addmidrules:
-                    rest_of_file = rest_of_file.replace(amr, '\\midrule\n%s' % amr)
-            else:
-                rest_of_file = rest_of_file.replace(amr, '\\midrule\n%s' % addmidrules)
-
-        lines.extend(rest_of_file)
-        texfile.close()
-
-        texfile = open(texpath, 'w')
-        texfile.writelines(lines)
-        texfile.close()
-
-
-def csvToXlsx(csvpath, xlsxpath, na_rep='--', float_format=None):
-    '''
-    Convert data in CSV format to a Excel workbook
-
-    Input:
-        csvpath (string) : full name and file path of the input data file
-        xlsxpath (string) : full name and file path of the output .xlsx file
-        na_rep (string, default "--") : how NA values should be written
-        float_format (fxn, default `_sig_figs`) : single input function that
-            will return the correct representation of floating point numbers
-
-    Writes:
-        A LaTeX table representation of the data found in `csvpath`
-
-    Returns:
-        None
-
-    '''
-    # read in the data pandas
-    data = pandas.read_csv(csvpath, parse_dates=False, na_values=[na_rep])
-
-    # use pandas to dump the excel file and close out
-    data.to_excel(xlsxpath, float_format=float_format, na_rep=na_rep, index=False)
-
-
-def nested_getattr(baseobject, attribute):
-    '''
-    Returns the value of an attribute of an object that
-    is nested several layers deep.
-
-    Input:
-        baseobject : this seriously can be anything
-        attribute (string) : and string representation of what you want
-
-    Writes:
-        None
-
-    Output:
-        No telling. It depends on what you ask for.
-
-    Example:
-        >>> nested_getattr(dataset, 'influent.stats.mean')
-    '''
-    for attr in attribute.split('.'):
-        baseobject = getattr(baseobject, attr)
-    return baseobject
-
-
-def normalize_units(dataframe, units_map, targetunit, paramcol='parameter',
-                    rescol='Outflow_res', unitcol='Outflow_unit'):
-
-    try:
-        units_map[targetunit]
-    except KeyError:
-        raise ValueError('{0} is not contained in `units_map`'.format(targetunit))
-
-    # standardize units in the wqdata
-    dataframe['normalize'] = dataframe[unitcol].map(units_map.get)
-    if isinstance(targetunit, dict):
-        dataframe['targetunit'] = dataframe[paramcol].map(targetunit.get)
-    else:
-        dataframe['targetunit'] = targetunit
-
-    dataframe['convert'] = dataframe['targetunit'].map(units_map.get)
-    dataframe[rescol] = dataframe[rescol] * dataframe['normalize'] / dataframe['convert']
-
-    # reassign unites
-    dataframe[unitcol] = dataframe.targetunit
-    return dataframe
-
-
-def normalize_units2(data, normFxn, convFxn, unitFxn, paramcol='parameter',
-                     rescol='res', unitcol='unit', dlcol=None):
-    d = data.copy()
-    normalization = d[unitcol].apply(normFxn)
-    conversion = d[paramcol].apply(convFxn)
-
-    factor = normalization / conversion
-
-    d[rescol] *= factor
-    if dlcol is not None:
-        d[dlcol] *= factor
-
-    d.loc[:, unitcol] = d[paramcol].apply(unitFxn)
-    return d
-
-
-def makeTexTable(tablefile, caption, sideways=False, footnotetext=None,
-                 clearpage=False, pos='h!'):
-    if sideways:
-        tabletype = 'sidewaystable'
-        clearpage = True
-    else:
-        tabletype = 'table'
-
-    if clearpage:
-        clearpagetext = r'\clearpage'
-    else:
-        clearpagetext = ''
-
-    if footnotetext is None:
-        notes = ''
-    else:
-        notes = footnotetext
-
-    tablestring = r"""
-    \begin{%s}[%s]
-        \rowcolors{1}{CVCWhite}{CVCLightGrey}
-        \caption{%s}
-        \centering
-        \input{%s}
-    \end{%s}
-    %s
-    %s
-    """ % (tabletype, pos, caption, tablefile, tabletype, notes, clearpagetext)
-    return tablestring
-
-
-def makeLongLandscapeTexTable(df, caption, label, footnotetext=None, index=False):
-    if footnotetext is None:
-        notes = ''
-    else:
-        notes = footnotetext
-
-    tabletexstring = df.to_latex(index=index, float_format=_sig_figs, na_rep='--')
-    valuelines = tabletexstring.split('\n')[4:-3]
-    valuestring = '\n'.join(valuelines)
-
-    def _multicol_format(args):
-        n, col = args
-        if n == 0:
-            align = 'l'
-        else:
-            align = 'p{16mm}'
-
-        return r"\multicolumn{1}{%s}{%s}" % (align, col.replace('%', r'\%'))
-
-    dfcols = df.columns.tolist()
-
-    colalignlist = ['c'] * len(dfcols)
-    colalignlist[0] = 'l'
-    colalignment = ''.join(colalignlist)
-
-    col_enum = list(enumerate(dfcols))
-    columns = ' &\n\t\t'.join(list(map(_multicol_format, col_enum)))
-
-    tablestring = r"""
-    \begin{landscape}
-        \centering
-        \rowcolors{1}{CVCWhite}{CVCLightGrey}
-        \begin{longtable}{%s}
-            \caption{%s} \label{%s} \\
-            \toprule
-                %s \\
-            \toprule
-            \endfirsthead
-
-            \multicolumn{%d}{c}
-            {{\bfseries \tablename\ \thetable{} -- continued from previous page}} \\
-            \toprule
-                %s \\
-            \toprule
-            \endhead
-
-            \toprule
-                \rowcolor{CVCWhite}
-                \multicolumn{%d}{r}{{Continued on next page...}} \\
-            \bottomrule
-            \endfoot
-
-            \bottomrule
-            \endlastfoot
-
-%s
-
-        \end{longtable}
-    \end{landscape}
-    %s
-    \clearpage
-    """ % (colalignment, caption, label, columns, len(dfcols),
-           columns, len(dfcols), valuestring, notes)
-    return tablestring
-
-
-def makeTexFigure(figFile, caption, pos='hb', clearpage=True):
-    '''
-    Create the LaTeX for include a figure in a document
-
-    Input:
-        figFile (string) : path to the image you want to include
-        caption (string) : what it should say in the figure's caption
-        pos (string, default 'hb') : placement preferences
-            (h='here' or b='below')
-        clearpage (bool, default True) : whether or not the LaTeX
-            command "\clearpage" should be called after the figure
-
-    Returns:
-        figurestring (string) : the LaTeX string to include a figure
-            in the appendix reports
-    '''
-    if clearpage:
-        clearpagetext = r'\clearpage'
-    else:
-        clearpagetext = ''
-
-    figurestring = r"""
-    \begin{figure}[%s]   %% FIGURE
-        \centering
-        \includegraphics[scale=1.00]{%s}
-        \caption{%s}
-    \end{figure}         %% FIGURE
-    %s
-    """ % (pos, figFile, caption, clearpagetext)
-    return figurestring
-
-
-def stringify(value, fmt, attribute=None):
-    if attribute is not None and value is not None:
-        quantity = nested_getattr(value, attribute)
-    else:
-        quantity = value
-
-    if quantity is None:
-        return '--'
-    else:
-        return fmt % quantity
-
-
-def pH2concentration(pH, *args):
-    '''
-    Takes a pH value and converts it to proton concentration
-    in mg/L
-    '''
-    # check that we recieved a valid input:
-    if pH < 0 or pH > 14:
-        raise ValueError('pH = %f but must be between 0 and 14' % pH)
-
-    # avogadro's number (items/mole)
-    avogadro = 6.0221413e+23
-
-    # mass of a proton (kg)
-    proton_mass = 1.672621777e-27
-
-    # grams per kilogram
-    kg2g = 1000
-
-    # milligrams per gram
-    g2mg = 1000
-
-    return 10**(-1*pH) * avogadro * proton_mass * kg2g * g2mg
-
-
-def estimateFromLineParams(xdata, slope, intercept, xlog=False, ylog=False):
-    '''
-    Estimate the dependent of a linear fit given x-data and linear parameters
-
-    Parameters
-    ----------
-    xdata : numpy array or pandas Series/DataFrame
-        The input independent variable of the fit
-
-    slope : float
-        Slope of the best-fit line
-
-    intercept : float
-        y-intercept of the best-fit line
-
-    xlog : bool (default = False)
-        Toggles whether or not the x-data are lognormally distributed
-
-    ylog : bool (default = False)
-        Toggles whether or not the y-data are lognormally distributed
-
-    Returns
-    -------
-    yhat : same type as xdata
-        Estimate of the dependent variable.
-
-    '''
-
-    x = np.array(xdata)
-    if ylog:
-        if xlog:
-            yhat = np.exp(intercept) * x  ** slope
-        else:
-            yhat = np.exp(intercept) * np.exp(slope) ** x
-
-    else:
-        if xlog:
-            yhat = slope * np.log(x) + intercept
-
-        else:
-            yhat = slope * x + intercept
-
-    return yhat
-
-
-def redefineIndexLevel(dataframe, levelname, value, criteria=None, dropold=True):
-    '''
-    Redefine a selection of BMPs into another or new category
-    Input:
-        dataframe : pandas DataFrame.
-
-        levelname : string
-            The name of the index level that needs to be modified. The catch
-            here is that this value needs to be valid after calling
-            `dataframe.reset_index()`. In otherwords, if you have a 3-level
-            column index and you want to modify the "Units" level of the index,
-            you should actually pass `("Units", "", "")`. Annoying, but that's
-            life right now.
-
-        value : string or int
-            The replacement value for the index level.
-
-        critera : function/lambda expression or None
-            This should return True/False in a manner consitent with the
-            `.select()` method of a pandas dataframe. See that docstring
-            for more info. If None, the redifinition will apply to the whole
-            dataframe.
-
-        dropold : optional bool (defaul is True)
-            Toggles the replacement (True) or addition (False) of the data
-            of the redefined BMPs into the the `data` dataframe.
-
-    Returns:
-        None
-
-    '''
-
-    if criteria is not None:
-        selection = dataframe.select(criteria)
-    else:
-        selection = dataframe.copy()
-
-    if dropold:
-        dataframe = dataframe.drop(selection.index)
-
-    selection.reset_index(inplace=True)
-    selection[levelname] = value
-    selection = selection.set_index(dataframe.index.names)
-
-    return dataframe.append(selection).sort_index()
-
-
-def checkIntervalOverlap(interval1, interval2, oneway=False):
-    '''Checks if two numeric intervals overlaps
-
-    Parameters
-    ----------
-    interval1, interval2 : array like
-        len = 2 sequences to compare
-
-    oneway : bool, default = False
-        if true, only checks that interval1 falls at least partially
-        inside interval2, but not the other way around
-
-    Returns
-    -------
-    bool
-
-    '''
-    test1 = np.min(interval2) <= np.max(interval1) <= np.max(interval2)
-    test2 =  np.min(interval2) <= np.min(interval1) <= np.max(interval2)
-
-    if oneway:
-        return test1 or test2
-    else:
-        test3 = checkIntervalOverlap(interval2, interval1, oneway=True)
-        return test1 or test2 or test3
-
-
-def makeTimestamp(row, datecol='sampledate', timecol='sampletime',
-                  issuewarnings=False):
-    '''Makes a pandas.Timestamp from separate date/time columns
-
-    Parameters
-    ----------
-
-    row : dict-like (ideallty a row in a dataframe)
-    datecol : optional string (default = 'sampledate')
-        Name of the column containing the dates
-    timecol : optional string (default = 'sampletime')
-        Name of the column containing the times
-
-    Returns
-    -------
-
-    tstamp : pandas.Timestamp
-
-    '''
-
-    fallback_datetime = pandas.Timestamp('1901-01-01 00:00')
-
-    if row[datecol] is None or pandas.isnull(row[datecol]):
-        fb_date = True
-    else:
-        fb_date = False
-        try:
-            date = pandas.Timestamp(row[datecol]).date()
-        except ValueError:
-            fb_date = True
-
-    if fb_date:
-        date = fallback_datetime.date()
-        if issuewarnings:
-            warnings.warn("Using fallback date from {}".format(row[datecol]))
-
-    if row[timecol] is None or pandas.isnull(row[timecol]):
-        fb_time = True
-    else:
-        fb_time = False
-        try:
-            time = pandas.Timestamp(row[timecol]).time()
-        except ValueError:
-            fb_time = True
-
-    if fb_time:
-        time = fallback_datetime.time()
-        if issuewarnings:
-            warnings.warn("Using fallback time from {}".format(row[timecol]))
-
-    dtstring = '{} {}'.format(date, time)
-    tstamp = pandas.Timestamp(dtstring)
-
-    return tstamp
-
-
-def whiskers_and_fliers(x, q1, q3, transformout=None):
-    wnf = {}
-    if transformout is None:
-        transformout = lambda x: x
-
-    iqr = q3 - q1
-    # get low extreme
-    loval = q1 - (1.5 * iqr)
-    whislo = np.compress(x >= loval, x)
-    if len(whislo) == 0 or np.min(whislo) > q1:
-        whislo = q1
-    else:
-        whislo = np.min(whislo)
-
-    # get high extreme
-    hival = q3 + (1.5 * iqr)
-    whishi = np.compress(x <= hival, x)
-    if len(whishi) == 0 or np.max(whishi) < q3:
-        whishi = q3
-    else:
-        whishi = np.max(whishi)
-
-    wnf['fliers'] = np.hstack([
-        transformout(np.compress(x < whislo, x)),
-        transformout(np.compress(x > whishi, x))
-    ])
-    wnf['whishi'] = transformout(whishi)
-    wnf['whislo'] = transformout(whislo)
-
-    return wnf
-
-
-def getWaterYear(date):
-    """ Returns the water year of a given date
-
-    Parameters
-    ----------
-    date : datetime-like
-        A datetime or Timestamp object
-
-    Returns
-    -------
-    wateryear : string
-        The water year of `date`
-
-    Example
-    -------
-    >>> import datetime
-    >>> import wqio
-    >>> x = datetime.datetime(2005, 11, 2)
-    >>> print(wqio.utils.getWaterYear(x))
-        '2005/2006'
-
-    """
-
-    year = date.year
-    yearstring = '{}/{}'
-    if date.month >= 10:
-        return yearstring.format(year, year + 1)
-    else:
-        return yearstring.format(year - 1, year)
-
-
-def fit_line(x, y, xhat=None, fitprobs=None, fitlogs=None, dist=None):
-    """ Fits a line to x-y data in various forms (raw, log, prob scales)
-
-    Parameters
-    ----------
-    x, y : array-like
-        Independent and dependent data, respectively.
-    xhat : array-like or None, optional
-        The values at which yhat should should be estimated. If
-        not provided, falls back to the sorted values of ``x``.
-    fitprobs, fitlogs : str, options.
-        Defines how data should be transformed. Valid values are
-        'x', 'y', or 'both'. If using ``fitprobs``, variables should
-        be expressed as a percentage, i.e.,
-        Probablility transform = lambda x: ``dist``.ppf(x / 100.).
-        Log transform = lambda x: np.log(x).
-        Take care to not pass the same value to both ``fitlogs`` and
-        ``figprobs`` as both transforms will be applied.
-    dist : scipy.stats distribution or None, optional
-        A fully-spec'd scipy.stats distribution such that ``dist.ppf``
-        can be called. If not provided, defaults to scipt.stats.norm.
-
-    Returns
-    -------
-    xhat, yhat : numpy arrays
-        Linear model estimates of ``x`` and ``y``.
-    results : a statmodels result object
-        The object returned by statsmodels.OLS.fit()
-
-    """
-
-    def _check_fit_arg(arg, argname):
-        valid_args = ['x', 'y', 'both', None]
-        if arg not in valid_args:
-            msg = 'Valid value for {} ({}). Must be on of {}'
-            raise ValueError(msg.format(argname, arg, valid_args))
-
-    _check_fit_arg(fitprobs, "fitprobs")
-    _check_fit_arg(fitlogs, "fitlogs")
-
-    if xhat is None:
-        xhat = np.array([np.min(x), np.max(x)])
-
-    if dist is None:
-        dist = stats.norm
-
-    if fitprobs in ['x', 'both']:
-        x = dist.ppf(x/100.)
-        xhat = dist.ppf(np.array(xhat)/100.)
-
-    if fitprobs in ['y', 'both']:
-        y  = dist.ppf(y/100.)
-
-    if fitlogs in ['x', 'both']:
-        x = np.log(x)
-    if fitlogs in ['y', 'both']:
-        y = np.log(y)
-
-    x = sm.add_constant(x)
-    model = model = sm.OLS(y, x)
-    results = model.fit()
-
-
-    yhat = estimateFromLineParams(xhat, results.params[1],
-                                        results.params[0],
-                                        xlog=fitlogs in ['x', 'both'],
-                                        ylog=fitlogs in ['y', 'both'])
-
-    if fitprobs in ['y', 'both']:
-        yhat = 100.* dist.cdf(yhat)
-    if fitprobs in ['x', 'both']:
-        xhat = 100.* dist.cdf(xhat)
-
-    return xhat, yhat, results
-
-
-def processAndersonDarlingResults(ad_results):
-    """ Return a nice string of Anderson-Darling test results
-
-    Parameters
-    ----------
-    ad_result : tuple or namedtuple
-        The packed output from scipt.stats.anderson
-
-    Returns
-    -------
-    result : str
-        A string representation of the confidence in the result.
-    """
-    a2, crit, sig = ad_results
-    try:
-        ci = 100 - sig[a2 < crit][-1]
-        return '%0.1f%%' % (ci,)
-    except IndexError:
-        ci = 100 - sig[0]
-        return '<%0.1f%%' % (ci,)
-
-
-class ProgressBar:
-    def __init__(self, sequence, width=50, labels=None, labelfxn=None):
-        '''Progress bar for notebookes:
-
-        Basic Usage:
-        >>> X = range(1000)
-        >>> pbar = utils.ProgressBar(X)
-        >>> for n, x in enumerate(X, 1):
-        >>>     # do stuff with x
-        >>>     pbar.animate(n)
-
-
-        '''
-        self.sequence = sequence
-        self.iterations = len(sequence)
-        self.labels = labels
-        self.labelfxn = labelfxn
-        self.prog_bar = '[]'
-        self.fill_char = '*'
-        self.width = width
-        self.__update_amount(0)
-
-    def animate(self, iter):
-        print('\r', self, end='')
-        sys.stdout.flush()
-        self.update_iteration(iter + 1)
-
-    def update_iteration(self, elapsed_iter):
-        self.__update_amount((elapsed_iter / float(self.iterations)) * 100.0)
-        if self.labels is None and self.labelfxn is None:
-            self.prog_bar += '  %d of %s complete' % (elapsed_iter, self.iterations)
-        elif elapsed_iter <= self.iterations:
-            if self.labels is None:
-                label = self.labelfxn(self.sequence[elapsed_iter-1])
-            else:
-                label = self.labels[elapsed_iter-1]
-
-            self.prog_bar += '  %d of %s (%s)' % (elapsed_iter, self.iterations, label)
-
-    def __update_amount(self, new_amount):
-        percent_done = int(round((new_amount / 100.0) * 100.0))
-        all_full = self.width - 2
-        num_hashes = int(round((percent_done / 100.0) * all_full))
-        self.prog_bar = '[' + self.fill_char * num_hashes + ' ' * (all_full - num_hashes) + ']'
-        pct_place = (len(self.prog_bar) // 2) - len(str(percent_done))
-        pct_string = '%d%%' % percent_done
-        self.prog_bar = self.prog_bar[0:pct_place] + \
-            (pct_string + self.prog_bar[pct_place + len(pct_string):])
-
-    def __str__(self):
-        return str(self.prog_bar)
->>>>>>> 9af33624
+        return str(self.prog_bar)